--- conflicted
+++ resolved
@@ -93,11 +93,7 @@
         "clean": "rimraf temp coverage dist",
         "prepack": "pnpm run clean && pnpm run build"
     },
-<<<<<<< HEAD
     "version": "3.0.0-pre.0",
-=======
-    "version": "2.1.7",
->>>>>>> c8ad9046
     "jest": {
         "coverageThreshold": {
             "global": {
