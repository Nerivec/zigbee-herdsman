import {randomBytes} from 'crypto';
import {readFileSync} from 'fs';
import path from 'path';

import equals from 'fast-deep-equal/es6';

import {Adapter, TsType} from '../..';
<<<<<<< HEAD
import {Backup} from '../../../models';
import {Queue, Wait} from '../../../utils';
=======
import {Backup, UnifiedBackupStorage} from '../../../models';
import {BackupUtils, Queue, wait} from '../../../utils';
>>>>>>> 6fde32ff
import {logger} from '../../../utils/logger';
import * as ZSpec from '../../../zspec';
import {EUI64, ExtendedPanId, NodeId, PanId} from '../../../zspec/tstypes';
import * as Zcl from '../../../zspec/zcl';
import * as Zdo from '../../../zspec/zdo';
import * as ZdoTypes from '../../../zspec/zdo/definition/tstypes';
import {DeviceJoinedPayload, DeviceLeavePayload, ZclPayload} from '../../events';
import {
    EMBER_HIGH_RAM_CONCENTRATOR,
    EMBER_LOW_RAM_CONCENTRATOR,
    EMBER_MIN_BROADCAST_ADDRESS,
    INTERPAN_APS_FRAME_TYPE,
    INVALID_RADIO_CHANNEL,
    LONG_DEST_FRAME_CONTROL,
    MAC_ACK_REQUIRED,
    MAXIMUM_INTERPAN_LENGTH,
    SECURITY_LEVEL_Z3,
    SHORT_DEST_FRAME_CONTROL,
    STACK_PROFILE_ZIGBEE_PRO,
    STUB_NWK_FRAME_CONTROL,
    ZIGBEE_PROFILE_INTEROPERABILITY_LINK_KEY,
} from '../consts';
import {
    EmberApsOption,
    EmberDeviceUpdate,
    EmberExtendedSecurityBitmask,
    EmberIncomingMessageType,
    EmberInitialSecurityBitmask,
    EmberInterpanMessageType,
    EmberJoinDecision,
    EmberJoinMethod,
    EmberNetworkInitBitmask,
    EmberNetworkStatus,
    EmberNodeType,
    EmberOutgoingMessageType,
    EmberSourceRouteDiscoveryMode,
    EmberTransmitPriority,
    EmberVersionType,
    EzspStatus,
    IEEE802154CcaMode,
    SecManKeyType,
    SLStatus,
} from '../enums';
import {EzspBuffalo} from '../ezsp/buffalo';
import {EMBER_ENCRYPTION_KEY_SIZE, EZSP_MIN_PROTOCOL_VERSION, EZSP_PROTOCOL_VERSION, EZSP_STACK_TYPE_MESH} from '../ezsp/consts';
import {EzspConfigId, EzspDecisionBitmask, EzspDecisionId, EzspPolicyId, EzspValueId} from '../ezsp/enums';
import {Ezsp} from '../ezsp/ezsp';
import {EzspError} from '../ezspError';
import {
    EmberApsFrame,
    EmberInitialSecurityState,
    EmberKeyData,
    EmberMulticastId,
    EmberMulticastTableEntry,
    EmberNetworkInitStruct,
    EmberNetworkParameters,
    EmberVersion,
    SecManAPSKeyMetadata,
    SecManContext,
    SecManKey,
} from '../types';
import {initNetworkCache, initSecurityManagerContext} from '../utils/initters';
import {lowHighBytes} from '../utils/math';
import {FIXED_ENDPOINTS} from './endpoints';
import {EmberOneWaitress, OneWaitressEvents} from './oneWaitress';

const NS = 'zh:ember';

export type NetworkCache = {
    //-- basic network info
    eui64: EUI64;
    parameters: EmberNetworkParameters;
};

/**
 * Use for a link key backup.
 *
 * Each entry notes the EUI64 of the device it is paired to and the key data.
 *   This key may be hashed and not the actual link key currently in use.
 */
export type LinkKeyBackupData = {
    deviceEui64: EUI64;
    key: EmberKeyData;
    outgoingFrameCounter: number;
    incomingFrameCounter: number;
};

/**
 * Application generated ZDO messages use sequence numbers 0-127, and the stack
 * uses sequence numbers 128-255.  This simplifies life by eliminating the need
 * for coordination between the two entities, and allows both to send ZDO
 * messages with non-conflicting sequence numbers.
 */
const APPLICATION_ZDO_SEQUENCE_MASK = 0x7f;
/* Default radius used for broadcast ZDO requests. uint8_t */
const ZDO_REQUEST_RADIUS = 0xff;
/**
 * 9sec is minimum recommended for `ezspBroadcastNextNetworkKey` to have propagated throughout network.
 * NOTE: This is blocking the request queue, so we shouldn't go crazy high.
 */
const BROADCAST_NETWORK_KEY_SWITCH_WAIT_TIME = 15000;

const QUEUE_MAX_SEND_ATTEMPTS = 3;
const QUEUE_BUSY_DEFER_MSEC = 500;
const QUEUE_NETWORK_DOWN_DEFER_MSEC = 1500;

type StackConfig = {
    CONCENTRATOR_RAM_TYPE: 'high' | 'low';
    /**
     * Minimum Time between broadcasts (in seconds) <1-60>
     * Default: 10
     * The minimum amount of time that must pass between MTORR broadcasts.
     */
    CONCENTRATOR_MIN_TIME: number;
    /**
     * Maximum Time between broadcasts (in seconds) <30-300>
     * Default: 60
     * The maximum amount of time that can pass between MTORR broadcasts.
     */
    CONCENTRATOR_MAX_TIME: number;
    /**
     * Route Error Threshold <1-100>
     * Default: 3
     * The number of route errors that will trigger a re-broadcast of the MTORR.
     */
    CONCENTRATOR_ROUTE_ERROR_THRESHOLD: number;
    /**
     * Delivery Failure Threshold <1-100>
     * Default: 1
     * The number of APS delivery failures that will trigger a re-broadcast of the MTORR.
     */
    CONCENTRATOR_DELIVERY_FAILURE_THRESHOLD: number;
    /**
     * Maximum number of hops for Broadcast <0-30>
     * Default: 0
     * The maximum number of hops that the MTORR broadcast will be allowed to have.
     * A value of 0 will be converted to the EMBER_MAX_HOPS value set by the stack.
     */
    CONCENTRATOR_MAX_HOPS: number;
    /** <6-64> (Default: 6) @see EzspConfigId.MAX_END_DEVICE_CHILDREN */
    MAX_END_DEVICE_CHILDREN: number;
    /** <-> (Default: 10000) @see EzspValueId.TRANSIENT_DEVICE_TIMEOUT */
    TRANSIENT_DEVICE_TIMEOUT: number;
    /** <0-14> (Default: 8) @see EzspConfigId.END_DEVICE_POLL_TIMEOUT */
    END_DEVICE_POLL_TIMEOUT: number;
    /** <0-65535> (Default: 300) @see EzspConfigId.TRANSIENT_KEY_TIMEOUT_S */
    TRANSIENT_KEY_TIMEOUT_S: number;
    /**@see Ezsp.ezspSetRadioIeee802154CcaMode */
    CCA_MODE?: keyof typeof IEEE802154CcaMode;
};

/**
 * Default stack configuration values.
 * @see https://www.silabs.com/documents/public/user-guides/ug100-ezsp-reference-guide.pdf 2.3.1 for descriptions/RAM costs
 *
 * https://github.com/darkxst/silabs-firmware-builder/tree/main/manifests
 * https://github.com/NabuCasa/silabs-firmware/wiki/Zigbee-EmberZNet-NCP-firmware-configuration#skyconnect
 * https://github.com/SiliconLabs/UnifySDK/blob/main/applications/zigbeed/project_files/zigbeed.slcp
 */
export const DEFAULT_STACK_CONFIG: Readonly<StackConfig> = {
    CONCENTRATOR_RAM_TYPE: 'high',
    CONCENTRATOR_MIN_TIME: 5, // zigpc: 10
    CONCENTRATOR_MAX_TIME: 60, // zigpc: 60
    CONCENTRATOR_ROUTE_ERROR_THRESHOLD: 3, // zigpc: 3
    CONCENTRATOR_DELIVERY_FAILURE_THRESHOLD: 1, // zigpc: 1, ZigbeeMinimalHost: 3
    CONCENTRATOR_MAX_HOPS: 0, // zigpc: 0
    MAX_END_DEVICE_CHILDREN: 32, // zigpc: 6, nabucasa: 32, Dongle-E (Sonoff firmware): 32
    TRANSIENT_DEVICE_TIMEOUT: 10000,
    END_DEVICE_POLL_TIMEOUT: 8, // zigpc: 8
    TRANSIENT_KEY_TIMEOUT_S: 300, // zigpc: 65535
    CCA_MODE: undefined, // not set by default
};
/** Default behavior is to disable app key requests */
const ALLOW_APP_KEY_REQUESTS = false;
/** @see EzspConfigId.TRUST_CENTER_ADDRESS_CACHE_SIZE */
const TRUST_CENTER_ADDRESS_CACHE_SIZE = 2;

/**
 * NOTE: This from SDK is currently ignored here because of issues in below links:
 * - BUGZID 12261: Concentrators use MTORRs for route discovery and should not enable route discovery in the APS options.
 * - https://community.silabs.com/s/question/0D58Y00008DRfDCSA1/coordinator-cant-send-unicast-to-sleepy-node-after-reboot
 * - https://community.silabs.com/s/question/0D58Y0000B4nTb7SQE/largedense-network-communication-problem-source-route-table-not-big-enough
 *
 * Removing `ENABLE_ROUTE_DISCOVERY` leads to devices that won't reconnect/go offline, and various other issues. Keeping it for now.
 */
export const DEFAULT_APS_OPTIONS = EmberApsOption.RETRY | EmberApsOption.ENABLE_ROUTE_DISCOVERY | EmberApsOption.ENABLE_ADDRESS_DISCOVERY;
/** Time for a request to get a callback response. ASH is 2400*6 for ACK timeout. */
const DEFAULT_REQUEST_TIMEOUT = 15000; // msec
/** Time for a network-related request to get a response (usually via event). */
const DEFAULT_NETWORK_REQUEST_TIMEOUT = 10000; // nothing on the network to bother requests, should be much faster than this
/** Time between watchdog counters reading/clearing */
const WATCHDOG_COUNTERS_FEED_INTERVAL = 3600000; // every hour...
/** Default manufacturer code reported by coordinator. */
const DEFAULT_MANUFACTURER_CODE = Zcl.ManufacturerCode.SILICON_LABORATORIES;
/**
 * Workaround for devices that require a specific manufacturer code to be reported by coordinator while interviewing...
 * - Lumi/Aqara devices do not work properly otherwise (missing features): https://github.com/Koenkk/zigbee2mqtt/issues/9274
 */
const WORKAROUND_JOIN_MANUF_IEEE_PREFIX_TO_CODE: {[ieeePrefix: string]: Zcl.ManufacturerCode} = {
    // NOTE: Lumi has a new prefix registered since 2021, in case they start using that one with new devices, it might need to be added here too...
    //       "0x18c23c" https://maclookup.app/vendors/lumi-united-technology-co-ltd
    '0x54ef44': Zcl.ManufacturerCode.LUMI_UNITED_TECHOLOGY_LTD_SHENZHEN,
};

/**
 * Relay calls between Z2M and EZSP-layer and handle any error that might occur via queue & waitress.
 *
 * Anything post `start` that requests anything from the EZSP layer must run through the request queue for proper execution flow.
 */
export class EmberAdapter extends Adapter {
    /** Current manufacturer code assigned to the coordinator. Used for join workarounds... */
    private manufacturerCode: Zcl.ManufacturerCode;
    public readonly stackConfig: StackConfig;

    private ezsp: Ezsp;
    private version: {ezsp: number; revision: string} & EmberVersion;

    private readonly queue: Queue;
    private readonly oneWaitress: EmberOneWaitress;
    /** Periodically retrieve counters then clear them. */
    private watchdogCountersHandle?: NodeJS.Timeout;

    /** Sequence number used for ZDO requests. static uint8_t  */
    private zdoRequestSequence: number;

    private interpanLock: boolean;

    /**
     * Cached network params to avoid NCP calls. Prevents frequent EZSP transactions.
     * NOTE: Do not use directly, use getter functions for it that check if valid or need retrieval from NCP.
     */
    private networkCache: NetworkCache;
    private multicastTable: EmberMulticastId[];

    constructor(
        networkOptions: TsType.NetworkOptions,
        serialPortOptions: TsType.SerialPortOptions,
        backupPath: string,
        adapterOptions: TsType.AdapterOptions,
    ) {
        super(networkOptions, serialPortOptions, backupPath, adapterOptions);
        this.hasZdoMessageOverhead = true;
        this.manufacturerID = Zcl.ManufacturerCode.SILICON_LABORATORIES;

        this.version = {
            ezsp: 0,
            revision: 'unknown',
            build: 0,
            major: 0,
            minor: 0,
            patch: 0,
            special: 0,
            type: EmberVersionType.GA,
        };
        this.zdoRequestSequence = 0; // start at 1
        this.interpanLock = false;
        this.networkCache = initNetworkCache();
        this.manufacturerCode = DEFAULT_MANUFACTURER_CODE; // will be set in NCP in initEzsp
        this.multicastTable = [];

        this.stackConfig = this.loadStackConfig();
        this.queue = new Queue(this.adapterOptions.concurrent || 16); // ORed to avoid 0 (not checked in settings/queue constructor)
        this.oneWaitress = new EmberOneWaitress();

        this.ezsp = new Ezsp(serialPortOptions);

        this.ezsp.on('zdoResponse', this.onZDOResponse.bind(this));
        this.ezsp.on('incomingMessage', this.onIncomingMessage.bind(this));
        this.ezsp.on('touchlinkMessage', this.onTouchlinkMessage.bind(this));
        this.ezsp.on('stackStatus', this.onStackStatus.bind(this));
        this.ezsp.on('trustCenterJoin', this.onTrustCenterJoin.bind(this));
        this.ezsp.on('messageSent', this.onMessageSent.bind(this));
        this.ezsp.once('ncpNeedsResetAndInit', this.onNcpNeedsResetAndInit.bind(this));
    }

    private loadStackConfig(): StackConfig {
        // store stack config in same dir as backup
        const configPath = path.join(path.dirname(this.backupPath), 'stack_config.json');

        try {
            const customConfig: StackConfig = JSON.parse(readFileSync(configPath, 'utf8'));
            // set any undefined config to default
            const config: StackConfig = {...DEFAULT_STACK_CONFIG, ...customConfig};

            const inRange = (value: number, min: number, max: number): boolean => (value == undefined || value < min || value > max ? false : true);

            if (!['high', 'low'].includes(config.CONCENTRATOR_RAM_TYPE)) {
                config.CONCENTRATOR_RAM_TYPE = DEFAULT_STACK_CONFIG.CONCENTRATOR_RAM_TYPE;
                logger.error(`[STACK CONFIG] Invalid CONCENTRATOR_RAM_TYPE, using default.`, NS);
            }

            if (!inRange(config.CONCENTRATOR_MIN_TIME, 1, 60) || config.CONCENTRATOR_MIN_TIME >= config.CONCENTRATOR_MAX_TIME) {
                config.CONCENTRATOR_MIN_TIME = DEFAULT_STACK_CONFIG.CONCENTRATOR_MIN_TIME;
                logger.error(`[STACK CONFIG] Invalid CONCENTRATOR_MIN_TIME, using default.`, NS);
            }

            if (!inRange(config.CONCENTRATOR_MAX_TIME, 30, 300) || config.CONCENTRATOR_MAX_TIME <= config.CONCENTRATOR_MIN_TIME) {
                config.CONCENTRATOR_MAX_TIME = DEFAULT_STACK_CONFIG.CONCENTRATOR_MAX_TIME;
                logger.error(`[STACK CONFIG] Invalid CONCENTRATOR_MAX_TIME, using default.`, NS);
            }

            if (!inRange(config.CONCENTRATOR_ROUTE_ERROR_THRESHOLD, 1, 100)) {
                config.CONCENTRATOR_ROUTE_ERROR_THRESHOLD = DEFAULT_STACK_CONFIG.CONCENTRATOR_ROUTE_ERROR_THRESHOLD;
                logger.error(`[STACK CONFIG] Invalid CONCENTRATOR_ROUTE_ERROR_THRESHOLD, using default.`, NS);
            }

            if (!inRange(config.CONCENTRATOR_DELIVERY_FAILURE_THRESHOLD, 1, 100)) {
                config.CONCENTRATOR_DELIVERY_FAILURE_THRESHOLD = DEFAULT_STACK_CONFIG.CONCENTRATOR_DELIVERY_FAILURE_THRESHOLD;
                logger.error(`[STACK CONFIG] Invalid CONCENTRATOR_DELIVERY_FAILURE_THRESHOLD, using default.`, NS);
            }

            if (!inRange(config.CONCENTRATOR_MAX_HOPS, 0, 30)) {
                config.CONCENTRATOR_MAX_HOPS = DEFAULT_STACK_CONFIG.CONCENTRATOR_MAX_HOPS;
                logger.error(`[STACK CONFIG] Invalid CONCENTRATOR_MAX_HOPS, using default.`, NS);
            }

            if (!inRange(config.MAX_END_DEVICE_CHILDREN, 6, 64)) {
                config.MAX_END_DEVICE_CHILDREN = DEFAULT_STACK_CONFIG.MAX_END_DEVICE_CHILDREN;
                logger.error(`[STACK CONFIG] Invalid MAX_END_DEVICE_CHILDREN, using default.`, NS);
            }

            if (!inRange(config.TRANSIENT_DEVICE_TIMEOUT, 0, 65535)) {
                config.TRANSIENT_DEVICE_TIMEOUT = DEFAULT_STACK_CONFIG.TRANSIENT_DEVICE_TIMEOUT;
                logger.error(`[STACK CONFIG] Invalid TRANSIENT_DEVICE_TIMEOUT, using default.`, NS);
            }

            if (!inRange(config.END_DEVICE_POLL_TIMEOUT, 0, 14)) {
                config.END_DEVICE_POLL_TIMEOUT = DEFAULT_STACK_CONFIG.END_DEVICE_POLL_TIMEOUT;
                logger.error(`[STACK CONFIG] Invalid END_DEVICE_POLL_TIMEOUT, using default.`, NS);
            }

            if (!inRange(config.TRANSIENT_KEY_TIMEOUT_S, 0, 65535)) {
                config.TRANSIENT_KEY_TIMEOUT_S = DEFAULT_STACK_CONFIG.TRANSIENT_KEY_TIMEOUT_S;
                logger.error(`[STACK CONFIG] Invalid TRANSIENT_KEY_TIMEOUT_S, using default.`, NS);
            }

            config.CCA_MODE = config.CCA_MODE ?? undefined; // always default to undefined

            if (config.CCA_MODE && IEEE802154CcaMode[config.CCA_MODE] === undefined) {
                config.CCA_MODE = undefined;
                logger.error(`[STACK CONFIG] Invalid CCA_MODE, ignoring.`, NS);
            }

            logger.info(`Using stack config ${JSON.stringify(config)}.`, NS);
            return config;
        } catch {
            /* empty */
        }

        logger.info(`Using default stack config.`, NS);
        return DEFAULT_STACK_CONFIG;
    }

    /**
     * Emitted from @see Ezsp.ezspStackStatusHandler
     * @param status
     */
    private async onStackStatus(status: SLStatus): Promise<void> {
        // to be extra careful, should clear network cache upon receiving this.
        this.clearNetworkCache();

        switch (status) {
            case SLStatus.NETWORK_UP: {
                this.oneWaitress.resolveEvent(OneWaitressEvents.STACK_STATUS_NETWORK_UP);
                logger.info(`[STACK STATUS] Network up.`, NS);
                break;
            }
            case SLStatus.NETWORK_DOWN: {
                this.oneWaitress.resolveEvent(OneWaitressEvents.STACK_STATUS_NETWORK_DOWN);
                logger.info(`[STACK STATUS] Network down.`, NS);
                break;
            }
            case SLStatus.ZIGBEE_NETWORK_OPENED: {
                this.oneWaitress.resolveEvent(OneWaitressEvents.STACK_STATUS_NETWORK_OPENED);
                logger.info(`[STACK STATUS] Network opened.`, NS);
                break;
            }
            case SLStatus.ZIGBEE_NETWORK_CLOSED: {
                this.oneWaitress.resolveEvent(OneWaitressEvents.STACK_STATUS_NETWORK_CLOSED);
                logger.info(`[STACK STATUS] Network closed.`, NS);
                break;
            }
            case SLStatus.ZIGBEE_CHANNEL_CHANGED: {
                // invalidate cache
                this.networkCache.parameters.radioChannel = INVALID_RADIO_CHANNEL;
                logger.info(`[STACK STATUS] Channel changed.`, NS);
                break;
            }
            default: {
                logger.debug(`[STACK STATUS] ${SLStatus[status]}.`, NS);
                break;
            }
        }
    }

    /**
     * Emitted from @see Ezsp.ezspMessageSentHandler
     * WARNING: Cannot rely on `ezspMessageSentHandler` > `ezspIncomingMessageHandler` order, some devices mix it up!
     *
     * @param type
     * @param indexOrDestination
     * @param apsFrame
     * @param messageTag
     * @param status
     */
    private async onMessageSent(
        status: SLStatus,
        type: EmberOutgoingMessageType,
        indexOrDestination: number,
        apsFrame: EmberApsFrame,
        messageTag: number,
    ): Promise<void> {
        switch (status) {
            case SLStatus.ZIGBEE_DELIVERY_FAILED: {
                logger.debug(
                    () =>
                        `~x~> DELIVERY_FAILED [indexOrDestination=${indexOrDestination} apsFrame=${JSON.stringify(apsFrame)} messageTag=${messageTag}]`,
                    NS,
                );

                // no ACK was received from the destination
                switch (type) {
                    case EmberOutgoingMessageType.BROADCAST:
                    case EmberOutgoingMessageType.BROADCAST_WITH_ALIAS:
                    case EmberOutgoingMessageType.MULTICAST:
                    case EmberOutgoingMessageType.MULTICAST_WITH_ALIAS: {
                        // BC/MC not checking for message sent, avoid unnecessary waitress lookups
                        logger.error(`Delivery of ${EmberOutgoingMessageType[type]} failed for '${indexOrDestination}'.`, NS);
                        break;
                    }
                    default: {
                        // reject any waitress early (don't wait for timeout if we know we're gonna get there eventually)
                        this.oneWaitress.deliveryFailedFor(indexOrDestination, apsFrame);
                        break;
                    }
                }

                break;
            }
            case SLStatus.OK: {
                /* istanbul ignore else */
                if (
                    type === EmberOutgoingMessageType.MULTICAST &&
                    apsFrame.destinationEndpoint === 0xff &&
                    apsFrame.groupId < EMBER_MIN_BROADCAST_ADDRESS &&
                    !this.multicastTable.includes(apsFrame.groupId)
                ) {
                    // workaround for devices using multicast for state update (coordinator passthrough)
                    const tableIdx = this.multicastTable.length;
                    const multicastEntry: EmberMulticastTableEntry = {
                        multicastId: apsFrame.groupId,
                        endpoint: FIXED_ENDPOINTS[0].endpoint,
                        networkIndex: FIXED_ENDPOINTS[0].networkIndex,
                    };
                    // set immediately to avoid potential race
                    this.multicastTable.push(multicastEntry.multicastId);

                    try {
                        await this.queue.execute<void>(async () => {
                            const status = await this.ezsp.ezspSetMulticastTableEntry(tableIdx, multicastEntry);

                            if (status !== SLStatus.OK) {
                                throw new Error(
                                    `Failed to register group '${multicastEntry.multicastId}' in multicast table with status=${SLStatus[status]}.`,
                                );
                            }

                            logger.debug(() => `Registered multicast table entry (${tableIdx}): ${JSON.stringify(multicastEntry)}.`, NS);
                        });
                    } catch (error) {
                        // remove to allow retry on next occurrence
                        this.multicastTable.splice(tableIdx, 1);
                        logger.error((error as Error).message, NS);
                    }
                }

                break;
            }
        }
        // shouldn't be any other status
    }

    /**
     * Emitted from @see Ezsp.ezspIncomingMessageHandler
     *
     * @param apsFrame The APS frame associated with the response.
     * @param sender The sender of the response. Should match `payload.nodeId` in many responses.
     * @param messageContents The content of the response.
     */
    private async onZDOResponse(apsFrame: EmberApsFrame, sender: NodeId, messageContents: Buffer): Promise<void> {
        const result = Zdo.Buffalo.readResponse(this.hasZdoMessageOverhead, apsFrame.clusterId, messageContents);

        if (apsFrame.clusterId === Zdo.ClusterId.NETWORK_ADDRESS_RESPONSE) {
            // special case to properly resolve a NETWORK_ADDRESS_RESPONSE following a NETWORK_ADDRESS_REQUEST (based on EUI64 from ZDO payload)
            // NOTE: if response has invalid status (no EUI64 available), response waiter will eventually time out
            /* istanbul ignore else */
            if (Zdo.Buffalo.checkStatus<Zdo.ClusterId.NETWORK_ADDRESS_RESPONSE>(result)) {
                this.oneWaitress.resolveZDO(result[1].eui64, apsFrame, result);
            }
        } else {
            this.oneWaitress.resolveZDO(sender, apsFrame, result);
        }

        this.emit('zdoResponse', apsFrame.clusterId, result);
    }

    /**
     * Emitted from @see Ezsp.ezspIncomingMessageHandler @see Ezsp.ezspGpepIncomingMessageHandler
     *
     * @param type
     * @param apsFrame
     * @param lastHopLqi
     * @param sender
     * @param messageContents
     */
    private async onIncomingMessage(
        type: EmberIncomingMessageType,
        apsFrame: EmberApsFrame,
        lastHopLqi: number,
        sender: NodeId,
        messageContents: Buffer,
    ): Promise<void> {
        const payload: ZclPayload = {
            clusterID: apsFrame.clusterId,
            header: Zcl.Header.fromBuffer(messageContents),
            address: sender,
            data: messageContents,
            endpoint: apsFrame.sourceEndpoint,
            linkquality: lastHopLqi,
            groupID: apsFrame.groupId,
            wasBroadcast: type === EmberIncomingMessageType.BROADCAST || type === EmberIncomingMessageType.BROADCAST_LOOPBACK,
            destinationEndpoint: apsFrame.destinationEndpoint,
        };

        this.oneWaitress.resolveZCL(payload);
        this.emit('zclPayload', payload);
    }

    /**
     * Emitted from @see Ezsp.ezspMacFilterMatchMessageHandler when the message is a valid InterPAN touchlink message.
     *
     * @param sourcePanId
     * @param sourceAddress
     * @param groupId
     * @param lastHopLqi
     * @param messageContents
     */
    private async onTouchlinkMessage(
        sourcePanId: PanId,
        sourceAddress: EUI64,
        groupId: number,
        lastHopLqi: number,
        messageContents: Buffer,
    ): Promise<void> {
        const endpoint = FIXED_ENDPOINTS[0].endpoint;
        const payload: ZclPayload = {
            clusterID: Zcl.Clusters.touchlink.ID,
            data: messageContents,
            header: Zcl.Header.fromBuffer(messageContents),
            address: sourceAddress,
            endpoint: endpoint, // arbitrary since not sent over-the-air
            linkquality: lastHopLqi,
            groupID: groupId,
            wasBroadcast: true, // XXX: since always sent broadcast atm...
            destinationEndpoint: endpoint,
        };

        this.oneWaitress.resolveZCL(payload);
        this.emit('zclPayload', payload);
    }

    /**
     * Emitted from @see Ezsp.ezspTrustCenterJoinHandler
     * Also from @see Ezsp.ezspIdConflictHandler as a DEVICE_LEFT
     *
     * @param newNodeId
     * @param newNodeEui64
     * @param status
     * @param policyDecision
     * @param parentOfNewNodeId
     */
    private async onTrustCenterJoin(
        newNodeId: NodeId,
        newNodeEui64: EUI64,
        status: EmberDeviceUpdate,
        policyDecision: EmberJoinDecision,
        parentOfNewNodeId: NodeId,
    ): Promise<void> {
        if (status === EmberDeviceUpdate.DEVICE_LEFT) {
            const payload: DeviceLeavePayload = {
                networkAddress: newNodeId,
                ieeeAddr: newNodeEui64,
            };

            this.emit('deviceLeave', payload);
        } else {
            if (policyDecision !== EmberJoinDecision.DENY_JOIN) {
                const payload: DeviceJoinedPayload = {
                    networkAddress: newNodeId,
                    ieeeAddr: newNodeEui64,
                };

                // set workaround manuf code if necessary, or revert to default if previous joined device required workaround and new one does not
                const joinManufCode = WORKAROUND_JOIN_MANUF_IEEE_PREFIX_TO_CODE[newNodeEui64.substring(0, 8)] ?? DEFAULT_MANUFACTURER_CODE;

                if (this.manufacturerCode !== joinManufCode) {
                    await this.queue.execute<void>(async () => {
                        logger.debug(`[WORKAROUND] Setting coordinator manufacturer code to ${Zcl.ManufacturerCode[joinManufCode]}.`, NS);
                        await this.ezsp.ezspSetManufacturerCode(joinManufCode);

                        this.manufacturerCode = joinManufCode;

                        this.emit('deviceJoined', payload);
                    });
                } else {
                    this.emit('deviceJoined', payload);
                }
            } else {
                logger.warning(`[TRUST CENTER] Device ${newNodeId}:${newNodeEui64} was denied joining via ${parentOfNewNodeId}.`, NS);
            }
        }
    }

    private async watchdogCounters(): Promise<void> {
        await this.queue.execute<void>(async () => {
            // listed as per EmberCounterType
            const ncpCounters = await this.ezsp.ezspReadAndClearCounters();

            logger.info(`[NCP COUNTERS] ${ncpCounters.join(',')}`, NS);

            const ashCounters = this.ezsp.ash.readAndClearCounters();

            logger.info(`[ASH COUNTERS] ${ashCounters.join(',')}`, NS);
        });
    }

    /**
     * Proceed to execute the long list of commands required to setup comms between Host<>NCP.
     * This is called by start and on internal reset.
     */
    private async initEzsp(): Promise<TsType.StartResult> {
        let result: TsType.StartResult = 'resumed';

        // NOTE: something deep in this call can throw too
        const startResult = await this.ezsp.start();

        if (startResult !== EzspStatus.SUCCESS) {
            throw new Error(`Failed to start EZSP layer with status=${EzspStatus[startResult]}.`);
        }

        // call before any other command, else fails
        await this.emberVersion();

        /** The address cache needs to be initialized and used with the source routing code for the trust center to operate properly. */
        await this.emberSetEzspConfigValue(EzspConfigId.TRUST_CENTER_ADDRESS_CACHE_SIZE, TRUST_CENTER_ADDRESS_CACHE_SIZE);
        /** MAC indirect timeout should be 7.68 secs (STACK_PROFILE_ZIGBEE_PRO) */
        await this.emberSetEzspConfigValue(EzspConfigId.INDIRECT_TRANSMISSION_TIMEOUT, 7680);
        /** Max hops should be 2 * nwkMaxDepth, where nwkMaxDepth is 15 (STACK_PROFILE_ZIGBEE_PRO) */
        await this.emberSetEzspConfigValue(EzspConfigId.MAX_HOPS, 30);
        await this.emberSetEzspConfigValue(EzspConfigId.SUPPORTED_NETWORKS, 1);
        // allow other devices to modify the binding table
        await this.emberSetEzspPolicy(
            EzspPolicyId.BINDING_MODIFICATION_POLICY,
            EzspDecisionId.CHECK_BINDING_MODIFICATIONS_ARE_VALID_ENDPOINT_CLUSTERS,
        );
        // return message tag only in ezspMessageSentHandler()
        await this.emberSetEzspPolicy(EzspPolicyId.MESSAGE_CONTENTS_IN_CALLBACK_POLICY, EzspDecisionId.MESSAGE_TAG_ONLY_IN_CALLBACK);
        await this.emberSetEzspValue(EzspValueId.TRANSIENT_DEVICE_TIMEOUT, 2, lowHighBytes(this.stackConfig.TRANSIENT_DEVICE_TIMEOUT));
        await this.ezsp.ezspSetManufacturerCode(this.manufacturerCode);
        // network security init
        await this.emberSetEzspConfigValue(EzspConfigId.STACK_PROFILE, STACK_PROFILE_ZIGBEE_PRO);
        await this.emberSetEzspConfigValue(EzspConfigId.SECURITY_LEVEL, SECURITY_LEVEL_Z3);
        // common configs
        await this.emberSetEzspConfigValue(EzspConfigId.MAX_END_DEVICE_CHILDREN, this.stackConfig.MAX_END_DEVICE_CHILDREN);
        await this.emberSetEzspConfigValue(EzspConfigId.END_DEVICE_POLL_TIMEOUT, this.stackConfig.END_DEVICE_POLL_TIMEOUT);
        await this.emberSetEzspConfigValue(EzspConfigId.TRANSIENT_KEY_TIMEOUT_S, this.stackConfig.TRANSIENT_KEY_TIMEOUT_S);
        // XXX: temp-fix: forces a side-effect in the firmware that prevents broadcast issues in environments with unusual interferences
        await this.emberSetEzspValue(EzspValueId.CCA_THRESHOLD, 1, [0]);

        if (this.stackConfig.CCA_MODE) {
            // validated in `loadStackConfig`
            await this.ezsp.ezspSetRadioIeee802154CcaMode(IEEE802154CcaMode[this.stackConfig.CCA_MODE]);
        }

        // WARNING: From here on EZSP commands that affect memory allocation on the NCP should no longer be called (like resizing tables)

        await this.registerFixedEndpoints();
        this.clearNetworkCache();

        await this.initTrustCenter();
        result = await this.initNetwork();

        // after network UP, as per SDK, ensures clean slate
        await this.initNCPConcentrator();

        // populate network cache info
        const [status, , parameters] = await this.ezsp.ezspGetNetworkParameters();

        if (status !== SLStatus.OK) {
            throw new Error(`Failed to get network parameters with status=${SLStatus[status]}.`);
        }

        if (this.adapterOptions.transmitPower != undefined && parameters.radioTxPower !== this.adapterOptions.transmitPower) {
            const status = await this.ezsp.ezspSetRadioPower(this.adapterOptions.transmitPower);

            if (status !== SLStatus.OK) {
                // soft-fail, don't prevent start
                logger.error(`Failed to set transmit power to ${this.adapterOptions.transmitPower} status=${SLStatus[status]}.`, NS);
            }
        }

        this.networkCache.parameters = parameters;
        this.networkCache.eui64 = await this.ezsp.ezspGetEui64();

        logger.debug(() => `[INIT] Network Ready! ${JSON.stringify(this.networkCache)}`, NS);

        this.watchdogCountersHandle = setInterval(this.watchdogCounters.bind(this), WATCHDOG_COUNTERS_FEED_INTERVAL);

        return result;
    }

    /**
     * NCP concentrator init. Also enables source route discovery mode with RESCHEDULE.
     *
     * From AN1233:
     * To function correctly in a Zigbee PRO network, a trust center also requires that:
     *
     * 1. The trust center application must act as a concentrator (either high or low RAM).
     * 2. The trust center application must have support for source routing.
     *    It must record the source routes and properly handle requests by the stack for a particular source route.
     * 3. The trust center application must use an address cache for security, in order to maintain a mapping of IEEE address to short ID.
     *
     * Failure to satisfy all of the above requirements may result in failures when joining/rejoining devices to the network across multiple hops
     * (through a target node that is neither the trust center nor one of its neighboring routers.)
     */
    private async initNCPConcentrator(): Promise<void> {
        const status = await this.ezsp.ezspSetConcentrator(
            true,
            this.stackConfig.CONCENTRATOR_RAM_TYPE === 'low' ? EMBER_LOW_RAM_CONCENTRATOR : EMBER_HIGH_RAM_CONCENTRATOR,
            this.stackConfig.CONCENTRATOR_MIN_TIME,
            this.stackConfig.CONCENTRATOR_MAX_TIME,
            this.stackConfig.CONCENTRATOR_ROUTE_ERROR_THRESHOLD,
            this.stackConfig.CONCENTRATOR_DELIVERY_FAILURE_THRESHOLD,
            this.stackConfig.CONCENTRATOR_MAX_HOPS,
        );

        if (status !== SLStatus.OK) {
            throw new Error(`[CONCENTRATOR] Failed to set concentrator with status=${SLStatus[status]}.`);
        }

        const remainTilMTORR = await this.ezsp.ezspSetSourceRouteDiscoveryMode(EmberSourceRouteDiscoveryMode.RESCHEDULE);

        logger.info(`[CONCENTRATOR] Started source route discovery. ${remainTilMTORR}ms until next broadcast.`, NS);
    }

    /**
     * Register fixed endpoints and set any related multicast entries that need to be.
     */
    private async registerFixedEndpoints(): Promise<void> {
        for (const ep of FIXED_ENDPOINTS) {
            const [epStatus] = await this.ezsp.ezspGetEndpointFlags(ep.endpoint);

            // endpoint not already registered
            if (epStatus !== SLStatus.OK) {
                // check to see if ezspAddEndpoint needs to be called
                // if ezspInit is called without NCP reset, ezspAddEndpoint is not necessary and will return an error
                const status = await this.ezsp.ezspAddEndpoint(
                    ep.endpoint,
                    ep.profileId,
                    ep.deviceId,
                    ep.deviceVersion,
                    ep.inClusterList.slice(), // copy
                    ep.outClusterList.slice(), // copy
                );

                if (status === SLStatus.OK) {
                    logger.debug(`Registered endpoint '${ep.endpoint}'.`, NS);
                } else {
                    throw new Error(`Failed to register endpoint '${ep.endpoint}' with status=${SLStatus[status]}.`);
                }
            } else {
                logger.debug(`Endpoint '${ep.endpoint}' already registered.`, NS);
            }

            for (const multicastId of ep.multicastIds) {
                const multicastEntry: EmberMulticastTableEntry = {
                    multicastId,
                    endpoint: ep.endpoint,
                    networkIndex: ep.networkIndex,
                };

                const status = await this.ezsp.ezspSetMulticastTableEntry(this.multicastTable.length, multicastEntry);

                if (status !== SLStatus.OK) {
                    throw new Error(`Failed to register group '${multicastId}' in multicast table with status=${SLStatus[status]}.`);
                }

                logger.debug(() => `Registered multicast table entry (${this.multicastTable.length}): ${JSON.stringify(multicastEntry)}.`, NS);
                this.multicastTable.push(multicastEntry.multicastId);
            }
        }
    }

    private async initTrustCenter(): Promise<void> {
        // init TC policies
        let status = await this.emberSetEzspPolicy(EzspPolicyId.TC_KEY_REQUEST_POLICY, EzspDecisionId.ALLOW_TC_KEY_REQUESTS_AND_SEND_CURRENT_KEY);

        if (status !== SLStatus.OK) {
            throw new Error(
                `[INIT TC] Failed to set EzspPolicyId TC_KEY_REQUEST_POLICY to ALLOW_TC_KEY_REQUESTS_AND_SEND_CURRENT_KEY with status=${SLStatus[status]}.`,
            );
<<<<<<< HEAD
=======

            const [npStatus, nodeType, netParams] = await this.ezsp.ezspGetNetworkParameters();

            logger.debug(() => `[INIT TC] Current adapter network: nodeType=${EmberNodeType[nodeType]} params=${JSON.stringify(netParams)}`, NS);

            if (
                npStatus === SLStatus.OK &&
                nodeType === EmberNodeType.COORDINATOR &&
                this.networkOptions.panID === netParams.panId &&
                equals(this.networkOptions.extendedPanID, netParams.extendedPanId)
            ) {
                // config matches adapter so far, no error, we can check the network key
                const context = initSecurityManagerContext();
                context.coreKeyType = SecManKeyType.NETWORK;
                context.keyIndex = 0;
                const [nkStatus, networkKey] = await this.ezsp.ezspExportKey(context);

                if (nkStatus !== SLStatus.OK) {
                    throw new Error(`[INIT TC] Failed to export Network Key with status=${SLStatus[nkStatus]}.`);
                }

                // config doesn't match adapter anymore
                if (!networkKey.contents.equals(configNetworkKey)) {
                    action = NetworkInitAction.LEAVE;
                }
            } else {
                // config doesn't match adapter
                action = NetworkInitAction.LEAVE;
            }

            if (action === NetworkInitAction.LEAVE) {
                logger.info(`[INIT TC] Adapter network does not match config. Leaving network...`, NS);
                const leaveStatus = await this.ezsp.ezspLeaveNetwork();

                if (leaveStatus !== SLStatus.OK) {
                    throw new Error(`[INIT TC] Failed leave network request with status=${SLStatus[leaveStatus]}.`);
                }

                await this.oneWaitress.startWaitingForEvent(
                    {eventName: OneWaitressEvents.STACK_STATUS_NETWORK_DOWN},
                    DEFAULT_NETWORK_REQUEST_TIMEOUT,
                    '[INIT TC] Leave network',
                );

                await wait(200); // settle down

                action = NetworkInitAction.LEFT;
            }
>>>>>>> 6fde32ff
        }

        /* istanbul ignore next */
        const appKeyRequestsPolicy = ALLOW_APP_KEY_REQUESTS ? EzspDecisionId.ALLOW_APP_KEY_REQUESTS : EzspDecisionId.DENY_APP_KEY_REQUESTS;
        status = await this.emberSetEzspPolicy(EzspPolicyId.APP_KEY_REQUEST_POLICY, appKeyRequestsPolicy);

        if (status !== SLStatus.OK) {
            throw new Error(
                `[INIT TC] Failed to set EzspPolicyId APP_KEY_REQUEST_POLICY to ${EzspDecisionId[appKeyRequestsPolicy]} with status=${SLStatus[status]}.`,
            );
        }

        status = await this.emberSetJoinPolicy(EmberJoinDecision.USE_PRECONFIGURED_KEY);

        if (status !== SLStatus.OK) {
            throw new Error(`[INIT TC] Failed to set join policy to USE_PRECONFIGURED_KEY with status=${SLStatus[status]}.`);
        }
    }

    /**
     * Form a network using given parameters.
     */
    private async formNetworkInternal(
        fromBackup: boolean,
        networkKey: Buffer,
        networkKeySequenceNumber: number,
        networkKeyFrameCounter: number,
        panId: PanId,
        extendedPanId: ExtendedPanId,
        radioChannel: number,
        tcLinkKey: Buffer,
    ): Promise<void> {
        const state: EmberInitialSecurityState = {
            bitmask:
                EmberInitialSecurityBitmask.TRUST_CENTER_GLOBAL_LINK_KEY |
                EmberInitialSecurityBitmask.HAVE_PRECONFIGURED_KEY |
                EmberInitialSecurityBitmask.HAVE_NETWORK_KEY |
                EmberInitialSecurityBitmask.TRUST_CENTER_USES_HASHED_LINK_KEY |
                EmberInitialSecurityBitmask.REQUIRE_ENCRYPTED_KEY,
            preconfiguredKey: {contents: tcLinkKey},
            networkKey: {contents: networkKey},
            networkKeySequenceNumber: networkKeySequenceNumber,
            preconfiguredTrustCenterEui64: ZSpec.BLANK_EUI64,
        };

        if (fromBackup) {
            state.bitmask |= EmberInitialSecurityBitmask.NO_FRAME_COUNTER_RESET;

            const status = await this.ezsp.ezspSetNWKFrameCounter(networkKeyFrameCounter);

            if (status !== SLStatus.OK) {
                throw new Error(`[INIT FORM] Failed to set NWK frame counter with status=${SLStatus[status]}.`);
            }

            // status = await this.ezsp.ezspSetAPSFrameCounter(tcLinkKeyFrameCounter);

            // if (status !== SLStatus.OK) {
            //     throw new Error(`[INIT FORM] Failed to set TC APS frame counter with status=${SLStatus[status]}.`);
            // }
        }

        let status = await this.ezsp.ezspSetInitialSecurityState(state);

        if (status !== SLStatus.OK) {
            throw new Error(`[INIT FORM] Failed to set initial security state with status=${SLStatus[status]}.`);
        }

        const extended: EmberExtendedSecurityBitmask =
            EmberExtendedSecurityBitmask.JOINER_GLOBAL_LINK_KEY | EmberExtendedSecurityBitmask.NWK_LEAVE_REQUEST_NOT_ALLOWED;
        status = await this.ezsp.ezspSetExtendedSecurityBitmask(extended);

        if (status !== SLStatus.OK) {
            throw new Error(`[INIT FORM] Failed to set extended security bitmask to ${extended} with status=${SLStatus[status]}.`);
        }

        if (!fromBackup) {
            status = await this.ezsp.ezspClearKeyTable();

            if (status !== SLStatus.OK) {
                logger.error(`[INIT FORM] Failed to clear key table with status=${SLStatus[status]}.`, NS);
            }
        }

        const netParams: EmberNetworkParameters = {
            panId,
            extendedPanId,
            radioTxPower: this.adapterOptions.transmitPower || 5,
            radioChannel,
            joinMethod: EmberJoinMethod.MAC_ASSOCIATION,
            nwkManagerId: ZSpec.COORDINATOR_ADDRESS,
            nwkUpdateId: 0,
            channels: ZSpec.ALL_802_15_4_CHANNELS_MASK,
        };

        logger.info(() => `[INIT FORM] Forming new network with: ${JSON.stringify(netParams)}`, NS);

        status = await this.ezsp.ezspFormNetwork(netParams);

        if (status !== SLStatus.OK) {
            throw new Error(`[INIT FORM] Failed form network request with status=${SLStatus[status]}.`);
        }

        await this.oneWaitress.startWaitingForEvent(
            {eventName: OneWaitressEvents.STACK_STATUS_NETWORK_UP},
            DEFAULT_NETWORK_REQUEST_TIMEOUT,
            '[INIT FORM] Form network',
        );

        status = await this.ezsp.ezspStartWritingStackTokens();

        logger.debug(`[INIT FORM] Start writing stack tokens status=${SLStatus[status]}.`, NS);
        logger.info(`[INIT FORM] New network formed!`, NS);
    }

    /**
     * Export link keys for backup.
     *
     * @return List of keys data with AES hashed keys
     */
    public async exportLinkKeys(): Promise<LinkKeyBackupData[]> {
        const [confStatus, keyTableSize] = await this.ezsp.ezspGetConfigurationValue(EzspConfigId.KEY_TABLE_SIZE);

        if (confStatus !== SLStatus.OK) {
            throw new Error(`[BACKUP] Failed to retrieve key table size from NCP with status=${SLStatus[confStatus]}.`);
        }

        let context: SecManContext;
        let plaintextKey: SecManKey;
        let apsKeyMeta: SecManAPSKeyMetadata;
        let status: SLStatus;
        const keyList: LinkKeyBackupData[] = [];

        for (let i = 0; i < keyTableSize; i++) {
            [status, context, plaintextKey, apsKeyMeta] = await this.ezsp.ezspExportLinkKeyByIndex(i);
            logger.debug(`[BACKUP] Export link key at index ${i}, status=${SLStatus[status]}.`, NS);

            // only include key if we could retrieve one at index and hash it properly
            /* istanbul ignore else */
            if (status === SLStatus.OK) {
                // Rather than give the real link key, the backup contains a hashed version of the key.
                // This is done to prevent a compromise of the backup data from compromising the current link keys.
                // This is per the Smart Energy spec.
                const hashedKey = ZSpec.Utils.aes128MmoHash(plaintextKey.contents);

                keyList.push({
                    deviceEui64: context.eui64,
                    key: {contents: hashedKey},
                    outgoingFrameCounter: apsKeyMeta.outgoingFrameCounter,
                    incomingFrameCounter: apsKeyMeta.incomingFrameCounter,
                });
            }
        }

        logger.info(`[BACKUP] Retrieved ${keyList.length} link keys.`, NS);

        return keyList;
    }

    /**
     * Import link keys from backup.
     *
     * @param backupData
     */
    public async importLinkKeys(backupData: LinkKeyBackupData[]): Promise<void> {
        /* istanbul ignore else */
        if (!backupData?.length) {
            return;
        }

        const [confStatus, keyTableSize] = await this.ezsp.ezspGetConfigurationValue(EzspConfigId.KEY_TABLE_SIZE);

        if (confStatus !== SLStatus.OK) {
            throw new Error(`[BACKUP] Failed to retrieve key table size from NCP with status=${SLStatus[confStatus]}.`);
        }

        if (backupData.length > keyTableSize) {
            throw new Error(`[BACKUP] Current key table of ${keyTableSize} is too small to import backup of ${backupData.length}!`);
        }

        const networkStatus = await this.ezsp.ezspNetworkState();

        if (networkStatus !== EmberNetworkStatus.NO_NETWORK) {
            throw new Error(`[BACKUP] Cannot import TC data while network is up, networkStatus=${EmberNetworkStatus[networkStatus]}.`);
        }

        let status: SLStatus;

        for (let i = 0; i < keyTableSize; i++) {
            // erase any key index not present in backup but available on the NCP
            status =
                i >= backupData.length
                    ? await this.ezsp.ezspEraseKeyTableEntry(i)
                    : await this.ezsp.ezspImportLinkKey(i, backupData[i].deviceEui64, backupData[i].key);

            if (status !== SLStatus.OK) {
                throw new Error(
                    `[BACKUP] Failed to ${i >= backupData.length ? 'erase' : 'set'} key table entry at index ${i} with status=${SLStatus[status]}.`,
                );
            }
        }

        logger.info(`[BACKUP] Imported ${backupData.length} keys.`, NS);
    }

    /**
     * Routine to update the network key and broadcast the update to the network after a set time.
     * NOTE: This should run at a large interval, but before the uint32_t of the frame counter is able to reach all Fs (can't wrap to 0).
     *       This may disrupt sleepy end devices that miss the update, but they should be able to TC rejoin (in most cases...).
     *       On the other hand, the more often this runs, the more secure the network is...
     */
    public async broadcastNetworkKeyUpdate(): Promise<void> {
        return await this.queue.execute<void>(async () => {
            logger.warning(`[TRUST CENTER] Performing a network key update. This might take a while and disrupt normal operation.`, NS);

            // zero-filled = let stack generate new random network key
            let status = await this.ezsp.ezspBroadcastNextNetworkKey({contents: Buffer.alloc(EMBER_ENCRYPTION_KEY_SIZE)});

            if (status !== SLStatus.OK) {
                throw new Error(`[TRUST CENTER] Failed to broadcast next network key with status=${SLStatus[status]}.`);
            }

            // XXX: this will block other requests for a while, but should ensure the key propagates without interference?
            //      could also stop dispatching entirely and do this outside the queue if necessary/better
            await wait(BROADCAST_NETWORK_KEY_SWITCH_WAIT_TIME);

            status = await this.ezsp.ezspBroadcastNetworkKeySwitch();

            if (status !== SLStatus.OK) {
                // XXX: Not sure how likely this is, but this is bad, probably should hard fail?
                throw new Error(`[TRUST CENTER] Failed to broadcast network key switch with status=${SLStatus[status]}.`);
            }
        });
    }

    /**
     * Received when EZSP layer alerts of a problem that needs the NCP to be reset.
     * @param status
     */
    private async onNcpNeedsResetAndInit(status: EzspStatus): Promise<void> {
        logger.error(`Adapter fatal error: ${EzspStatus[status]}`, NS);
        this.emit('disconnected');
    }

    //---- START Events

    //---- END Events

    //---- START Cache-enabled EZSP wrappers

    /**
     * Clear the cached network values (set to invalid values).
     */
    public clearNetworkCache(): void {
        this.networkCache = initNetworkCache();
    }

    /**
     * Return the EUI 64 of the local node
     * This call caches the results on the host to prevent frequent EZSP transactions.
     * Check against BLANK_EUI64 for validity.
     */
    public async emberGetEui64(): Promise<EUI64> {
        /* istanbul ignore else */
        if (this.networkCache.eui64 === ZSpec.BLANK_EUI64) {
            this.networkCache.eui64 = await this.ezsp.ezspGetEui64();
        }

        return this.networkCache.eui64;
    }

    /**
     * Return the PAN ID of the local node.
     * This call caches the results on the host to prevent frequent EZSP transactions.
     * Check against INVALID_PAN_ID for validity.
     */
    public async emberGetPanId(): Promise<PanId> {
        /* istanbul ignore else */
        if (this.networkCache.parameters.panId === ZSpec.INVALID_PAN_ID) {
            const [status, , parameters] = await this.ezsp.ezspGetNetworkParameters();

            if (status === SLStatus.OK) {
                this.networkCache.parameters = parameters;
            } else {
                throw new Error(`Failed to get PAN ID (via network parameters) with status=${SLStatus[status]}.`);
            }
        }

        return this.networkCache.parameters.panId;
    }

    /**
     * Return the Extended PAN ID of the local node.
     * This call caches the results on the host to prevent frequent EZSP transactions.
     * Check against BLANK_EXTENDED_PAN_ID for validity.
     */
    public async emberGetExtendedPanId(): Promise<ExtendedPanId> {
        /* istanbul ignore else */
        if (equals(this.networkCache.parameters.extendedPanId, ZSpec.BLANK_EXTENDED_PAN_ID)) {
            const [status, , parameters] = await this.ezsp.ezspGetNetworkParameters();

            if (status === SLStatus.OK) {
                this.networkCache.parameters = parameters;
            } else {
                throw new Error(`Failed to get Extended PAN ID (via network parameters) with status=${SLStatus[status]}.`);
            }
        }

        return this.networkCache.parameters.extendedPanId;
    }

    /**
     * Return the radio channel (uint8_t) of the current network.
     * This call caches the results on the host to prevent frequent EZSP transactions.
     * Check against INVALID_RADIO_CHANNEL for validity.
     */
    public async emberGetRadioChannel(): Promise<number> {
        /* istanbul ignore else */
        if (this.networkCache.parameters.radioChannel === INVALID_RADIO_CHANNEL) {
            const [status, , parameters] = await this.ezsp.ezspGetNetworkParameters();

            if (status === SLStatus.OK) {
                this.networkCache.parameters = parameters;
            } else {
                throw new Error(`Failed to get radio channel (via network parameters) with status=${SLStatus[status]}.`);
            }
        }

        return this.networkCache.parameters.radioChannel;
    }

    //---- END Cache-enabled EZSP wrappers

    //---- START EZSP wrappers

    /**
     * Ensure the Host & NCP are aligned on protocols using version.
     * Cache the retrieved information.
     *
     * NOTE: currently throws on mismatch until support for lower versions is implemented (not planned atm)
     *
     * Does nothing if ncpNeedsResetAndInit == true.
     */
    private async emberVersion(): Promise<void> {
        // send the Host version number to the NCP.
        // The NCP returns the EZSP version that the NCP is running along with the stackType and stackVersion
        let [ncpEzspProtocolVer, ncpStackType, ncpStackVer] = await this.ezsp.ezspVersion(EZSP_PROTOCOL_VERSION);

        // verify that the stack type is what is expected
        if (ncpStackType !== EZSP_STACK_TYPE_MESH) {
            throw new Error(`Stack type ${ncpStackType} is not expected!`);
        }

        if (ncpEzspProtocolVer === EZSP_PROTOCOL_VERSION) {
            logger.debug(`Adapter EZSP protocol version (${ncpEzspProtocolVer}) matches Host.`, NS);
        } else if (ncpEzspProtocolVer < EZSP_PROTOCOL_VERSION && ncpEzspProtocolVer >= EZSP_MIN_PROTOCOL_VERSION) {
            [ncpEzspProtocolVer, ncpStackType, ncpStackVer] = await this.ezsp.ezspVersion(ncpEzspProtocolVer);

            logger.info(`Adapter EZSP protocol version (${ncpEzspProtocolVer}) lower than Host. Switched.`, NS);
        } else {
            throw new Error(
                `Adapter EZSP protocol version (${ncpEzspProtocolVer}) is not supported by Host [${EZSP_MIN_PROTOCOL_VERSION}-${EZSP_PROTOCOL_VERSION}].`,
            );
        }

        this.ezsp.setProtocolVersion(ncpEzspProtocolVer);
        logger.debug(`Adapter info: EZSPVersion=${ncpEzspProtocolVer} StackType=${ncpStackType} StackVersion=${ncpStackVer}`, NS);

        const [status, versionStruct] = await this.ezsp.ezspGetVersionStruct();

        if (status !== SLStatus.OK) {
            // Should never happen with support of only EZSP v13+
            throw new Error(`NCP has old-style version number. Not supported.`);
        }

        this.version = {
            ezsp: ncpEzspProtocolVer,
            revision: `${versionStruct.major}.${versionStruct.minor}.${versionStruct.patch} [${EmberVersionType[versionStruct.type]}]`,
            ...versionStruct,
        };

        if (versionStruct.type !== EmberVersionType.GA) {
            logger.warning(`Adapter is running a non-GA version (${EmberVersionType[versionStruct.type]}).`, NS);
        }

        logger.info(() => `Adapter version info: ${JSON.stringify(this.version)}`, NS);
    }

    /**
     * This function sets an EZSP config value.
     * WARNING: Do not call for values that cannot be set after init without first resetting NCP (like table sizes).
     *          To avoid an extra NCP call, this does not check for it.
     * @param configId
     * @param value uint16_t
     * @returns
     */
    private async emberSetEzspConfigValue(configId: EzspConfigId, value: number): Promise<SLStatus> {
        const status = await this.ezsp.ezspSetConfigurationValue(configId, value);

        logger.debug(`[EzspConfigId] SET '${EzspConfigId[configId]}' TO '${value}' with status=${SLStatus[status]}.`, NS);

        if (status !== SLStatus.OK) {
            logger.info(
                `[EzspConfigId] Failed to SET '${EzspConfigId[configId]}' TO '${value}' with status=${SLStatus[status]}. Firmware value will be used instead.`,
                NS,
            );
        }

        return status;
    }

    /**
     * This function sets an EZSP value.
     * @param valueId
     * @param valueLength uint8_t
     * @param value uint8_t *
     * @returns
     */
    private async emberSetEzspValue(valueId: EzspValueId, valueLength: number, value: number[]): Promise<SLStatus> {
        const status = await this.ezsp.ezspSetValue(valueId, valueLength, value);

        logger.debug(`[EzspValueId] SET '${EzspValueId[valueId]}' TO '${value}' with status=${SLStatus[status]}.`, NS);

        return status;
    }

    /**
     * This function sets an EZSP policy.
     * @param policyId
     * @param decisionId Can be bitop
     * @returns
     */
    private async emberSetEzspPolicy(policyId: EzspPolicyId, decisionId: number): Promise<SLStatus> {
        const status = await this.ezsp.ezspSetPolicy(policyId, decisionId);

        logger.debug(`[EzspPolicyId] SET '${EzspPolicyId[policyId]}' TO '${decisionId}' with status=${SLStatus[status]}.`, NS);

        return status;
    }

    /**
     * Set the trust center policy bitmask using decision.
     * @param decision
     * @returns
     */
    private async emberSetJoinPolicy(decision: EmberJoinDecision): Promise<SLStatus> {
        let policy: number = EzspDecisionBitmask.DEFAULT_CONFIGURATION;

        switch (decision) {
            case EmberJoinDecision.USE_PRECONFIGURED_KEY: {
                policy = EzspDecisionBitmask.ALLOW_JOINS | EzspDecisionBitmask.ALLOW_UNSECURED_REJOINS;
                break;
            }
            case EmberJoinDecision.ALLOW_REJOINS_ONLY: {
                policy = EzspDecisionBitmask.ALLOW_UNSECURED_REJOINS;
                break;
            }
            /*case EmberJoinDecision.SEND_KEY_IN_THE_CLEAR: {
                policy = EzspDecisionBitmask.ALLOW_JOINS | EzspDecisionBitmask.ALLOW_UNSECURED_REJOINS | EzspDecisionBitmask.SEND_KEY_IN_CLEAR;
                break;
            }*/
        }

        return await this.emberSetEzspPolicy(EzspPolicyId.TRUST_CENTER_POLICY, policy);
    }

    //---- END EZSP wrappers

    //---- START Ember ZDO

    /**
     * ZDO
     * Get the next device request sequence number.
     *
     * Requests have sequence numbers so that they can be matched up with the
     * responses. To avoid complexities, the library uses numbers with the high
     * bit clear and the stack uses numbers with the high bit set.
     *
     * @return uint8_t The next device request sequence number
     */
    private nextZDORequestSequence(): number {
        return (this.zdoRequestSequence = ++this.zdoRequestSequence & APPLICATION_ZDO_SEQUENCE_MASK);
    }

    //---- END Ember ZDO

    //-- START Adapter implementation

    public async start(): Promise<TsType.StartResult> {
        logger.info(`======== Ember Adapter Starting ========`, NS);
        const result = await this.initEzsp();

        return result;
    }

    public async stop(): Promise<void> {
        clearInterval(this.watchdogCountersHandle);
        await this.ezsp.stop();
        this.ezsp.removeAllListeners();

        logger.info(`======== Ember Adapter Stopped ========`, NS);
    }

    /**
     * Check the network status on the adapter (execute the necessary pre-steps to be able to get it).
     * WARNING: This is a one-off. Should not be called outside of `initNetwork`.
     */
    protected async initHasNetwork(): Promise<[true, panID: number, extendedPanID: Buffer] | [false, panID: undefined, extendedPanID: undefined]> {
        const networkInitStruct: EmberNetworkInitStruct = {
            bitmask: EmberNetworkInitBitmask.PARENT_INFO_IN_TOKEN | EmberNetworkInitBitmask.END_DEVICE_REJOIN_ON_REBOOT,
        };
        const initStatus = await this.ezsp.ezspNetworkInit(networkInitStruct);

        logger.debug(`Network init status=${SLStatus[initStatus]}.`, NS);

        if (initStatus !== SLStatus.OK && initStatus !== SLStatus.NOT_JOINED) {
            throw new Error(`Failed network init request with status=${SLStatus[initStatus]}.`);
        }

        if (initStatus === SLStatus.OK) {
            await this.oneWaitress.startWaitingForEvent(
                {eventName: OneWaitressEvents.STACK_STATUS_NETWORK_UP},
                DEFAULT_NETWORK_REQUEST_TIMEOUT,
                'Network init',
            );

            const [npStatus, nodeType, netParams] = await this.ezsp.ezspGetNetworkParameters();

            if (npStatus !== SLStatus.OK) {
                throw new Error(`Failed to get network parameters with status=${SLStatus[npStatus]}.`);
            }

            logger.debug(() => `Current adapter network: nodeType=${EmberNodeType[nodeType]} params=${JSON.stringify(netParams)}`, NS);

            // force forming in case current network is `ROUTER` type
            if (nodeType !== EmberNodeType.COORDINATOR) {
                return [false, undefined, undefined];
            }

            return [true, netParams.panId, Buffer.from(netParams.extendedPanId)];
        }

        return [false, undefined, undefined];
    }

    public async leaveNetwork(): Promise<void> {
        const leaveStatus = await this.ezsp.ezspLeaveNetwork();

        if (leaveStatus !== SLStatus.OK) {
            throw new Error(`Failed leave network request with status=${SLStatus[leaveStatus]}.`);
        }

        await this.oneWaitress.startWaitingForEvent(
            {eventName: OneWaitressEvents.STACK_STATUS_NETWORK_DOWN},
            DEFAULT_NETWORK_REQUEST_TIMEOUT,
            'Leave network',
        );

        await Wait(200); // settle down
    }

    public async formNetwork(backup?: Backup): Promise<void> {
        if (backup) {
            logger.info(`[INIT FORM] Forming from backup.`, NS);
            // `backup` valid in this `action` path (not detected by TS)
            /* istanbul ignore next */
            const keyList: LinkKeyBackupData[] = backup!.devices.map((device) => ({
                deviceEui64: ZSpec.Utils.eui64BEBufferToHex(device.ieeeAddress),
                key: {contents: device.linkKey!.key},
                outgoingFrameCounter: device.linkKey!.txCounter,
                incomingFrameCounter: device.linkKey!.rxCounter,
            }));

            // before forming
            await this.importLinkKeys(keyList);

            await this.formNetworkInternal(
                true /*from backup*/,
                backup.networkOptions.networkKey,
                backup.networkKeyInfo.sequenceNumber,
                backup.networkKeyInfo.frameCounter,
                backup.networkOptions.panId,
                Array.from(backup.networkOptions.extendedPanId),
                backup.logicalChannel,
                backup.ezsp!.hashed_tclk!, // valid from checkBackup
            );
        } else {
            logger.info(`[INIT FORM] Forming from config.`, NS);
            await this.formNetworkInternal(
                false /*from config*/,
                Buffer.from(this.networkOptions.networkKey),
                0,
                0,
                this.networkOptions.panID,
                this.networkOptions.extendedPanID,
                this.networkOptions.channelList[0],
                randomBytes(EMBER_ENCRYPTION_KEY_SIZE), // rnd TC link key
            );
        }
    }

    public async getNetworkKey(): Promise<Buffer> {
        // config matches adapter so far, no error, we can check the network key
        const context = initSecurityManagerContext();
        context.coreKeyType = SecManKeyType.NETWORK;
        context.keyIndex = 0;
        const [nkStatus, networkKey] = await this.ezsp.ezspExportKey(context);

        if (nkStatus !== SLStatus.OK) {
            throw new Error(`Failed to export Network Key with status=${SLStatus[nkStatus]}.`);
        }

        return networkKey.contents;
    }

    public async getCoordinatorIEEE(): Promise<string> {
        return await this.queue.execute(async () => {
            this.checkInterpanLock();

            // in all likelihood this will be retrieved from cache
            return await this.emberGetEui64();
        });
    }

    public async getCoordinatorVersion(): Promise<TsType.CoordinatorVersion> {
        return {type: `EmberZNet`, meta: this.version};
    }

    // queued
    public async reset(type: 'soft' | 'hard'): Promise<void> {
        throw new Error(`Not supported '${type}'.`);
        // NOTE: although this function is legacy atm, a couple of new untested EZSP functions that could also prove useful:
        // this.ezsp.ezspTokenFactoryReset(true/*excludeOutgoingFC*/, true/*excludeBootCounter*/);
        // this.ezsp.ezspResetNode()
    }

    public async supportsBackup(): Promise<boolean> {
        return true;
    }

    public checkBackup(backup: Backup): void {
        if (!backup.ezsp?.hashed_tclk) {
            throw new Error(`[BACKUP] Current backup file is not for EmberZNet stack.`);
        }
    }

    // queued
    // eslint-disable-next-line @typescript-eslint/no-unused-vars
    public async backup(ieeeAddressesInDatabase: string[]): Promise<Backup> {
        return await this.queue.execute<Backup>(async () => {
            // grab fresh version here, bypass cache
            const [netStatus, , netParams] = await this.ezsp.ezspGetNetworkParameters();

            if (netStatus !== SLStatus.OK) {
                throw new Error(`[BACKUP] Failed to get network parameters with status=${SLStatus[netStatus]}.`);
            }

            // update cache
            this.networkCache.parameters = netParams;
            this.networkCache.eui64 = await this.ezsp.ezspGetEui64();

            const [netKeyStatus, netKeyInfo] = await this.ezsp.ezspGetNetworkKeyInfo();

            if (netKeyStatus !== SLStatus.OK) {
                throw new Error(`[BACKUP] Failed to get network keys info with status=${SLStatus[netKeyStatus]}.`);
            }

            if (!netKeyInfo.networkKeySet) {
                throw new Error(`[BACKUP] No network key set.`);
            }

            /* istanbul ignore next */
            const keyList: LinkKeyBackupData[] = ALLOW_APP_KEY_REQUESTS ? await this.exportLinkKeys() : [];

            let context: SecManContext = initSecurityManagerContext();
            context.coreKeyType = SecManKeyType.TC_LINK;
            const [tclkStatus, tcLinkKey] = await this.ezsp.ezspExportKey(context);

            if (tclkStatus !== SLStatus.OK) {
                throw new Error(`[BACKUP] Failed to export TC Link Key with status=${SLStatus[tclkStatus]}.`);
            }

            // const [tcKeyStatus, tcKeyInfo] = await this.ezsp.ezspGetApsKeyInfo(context);

            // if (tcKeyStatus !== SLStatus.OK) {
            //     throw new Error(`[BACKUP] Failed to get TC APS key info with status=${SLStatus[tcKeyStatus]}.`);
            // }

            context = initSecurityManagerContext(); // make sure it's back to zeroes
            context.coreKeyType = SecManKeyType.NETWORK;
            context.keyIndex = 0;
            const [nkStatus, networkKey] = await this.ezsp.ezspExportKey(context);

            if (nkStatus !== SLStatus.OK) {
                throw new Error(`[BACKUP] Failed to export Network Key with status=${SLStatus[nkStatus]}.`);
            }

            return {
                networkOptions: {
                    panId: netParams.panId, // uint16_t
                    extendedPanId: Buffer.from(netParams.extendedPanId),
                    channelList: ZSpec.Utils.uint32MaskToChannels(netParams.channels),
                    networkKey: networkKey.contents,
                    networkKeyDistribute: false,
                },
                logicalChannel: netParams.radioChannel,
                networkKeyInfo: {
                    sequenceNumber: netKeyInfo.networkKeySequenceNumber,
                    frameCounter: netKeyInfo.networkKeyFrameCounter,
                },
                // tcLinkKeyInfo: {
                //     incomingFrameCounter: tcKeyInfo.bitmask & EmberKeyStructBitmask.HAS_INCOMING_FRAME_COUNTER ? tcKeyInfo.incomingFrameCounter : 0,
                //     outgoingFrameCounter: tcKeyInfo.bitmask & EmberKeyStructBitmask.HAS_OUTGOING_FRAME_COUNTER ? tcKeyInfo.outgoingFrameCounter : 0,
                // },
                securityLevel: SECURITY_LEVEL_Z3,
                networkUpdateId: netParams.nwkUpdateId,
                coordinatorIeeeAddress: Buffer.from(this.networkCache.eui64.substring(2) /*take out 0x*/, 'hex').reverse(),
                devices: keyList.map(
                    /* istanbul ignore next */ (key) => ({
                        networkAddress: null, // not used for restore, no reason to make NCP calls for nothing
                        ieeeAddress: Buffer.from(key.deviceEui64.substring(2) /*take out 0x*/, 'hex').reverse(),
                        isDirectChild: false, // not used
                        linkKey: {
                            key: key.key.contents,
                            rxCounter: key.incomingFrameCounter,
                            txCounter: key.outgoingFrameCounter,
                        },
                    }),
                ),
                ezsp: {
                    version: this.version.ezsp,
                    hashed_tclk: tcLinkKey.contents,
                    // tokens: tokensBuf.toString('hex'),
                    // altNetworkKey: altNetworkKey.contents,
                },
            };
        });
    }

    // queued, non-InterPAN
    public async getNetworkParameters(): Promise<TsType.NetworkParameters> {
        return await this.queue.execute<TsType.NetworkParameters>(async () => {
            this.checkInterpanLock();

            // first call will cache for the others, but in all likelihood, it will all be from freshly cached after init
            // since Controller caches this also.
            const channel = await this.emberGetRadioChannel();
            const panID = await this.emberGetPanId();
            const extendedPanID = await this.emberGetExtendedPanId();

            return {
                panID,
                extendedPanID: ZSpec.Utils.eui64LEBufferToHex(Buffer.from(extendedPanID)),
                channel,
            };
        });
    }

    // queued
    public async addInstallCode(ieeeAddress: string, key: Buffer): Promise<void> {
        return await this.queue.execute<void>(async () => {
            // Add the key to the transient key table.
            // This will be used while the DUT joins.
            const impStatus = await this.ezsp.ezspImportTransientKey(ieeeAddress as EUI64, {contents: ZSpec.Utils.aes128MmoHash(key)});

            if (impStatus == SLStatus.OK) {
                logger.debug(`[ADD INSTALL CODE] Success for '${ieeeAddress}'.`, NS);
            } else {
                throw new Error(`[ADD INSTALL CODE] Failed for '${ieeeAddress}' with status=${SLStatus[impStatus]}.`);
            }
        });
    }

    /** WARNING: Adapter impl. Starts timer immediately upon returning */
    public waitFor(
        networkAddress: number | undefined,
        endpoint: number,
        frameType: Zcl.FrameType,
        direction: Zcl.Direction,
        transactionSequenceNumber: number | undefined,
        clusterID: number,
        commandIdentifier: number,
        timeout: number,
    ): {promise: Promise<ZclPayload>; cancel: () => void} {
        const sourceEndpointInfo = FIXED_ENDPOINTS[0];
        const waiter = this.oneWaitress.waitFor<ZclPayload>(
            {
                target: networkAddress,
                apsFrame: {
                    clusterId: clusterID,
                    profileId: sourceEndpointInfo.profileId, // XXX: only used by OTA upstream
                    sequence: 0, // set by stack
                    sourceEndpoint: sourceEndpointInfo.endpoint,
                    destinationEndpoint: endpoint,
                    groupId: 0,
                    options: EmberApsOption.NONE,
                },
                zclSequence: transactionSequenceNumber,
                commandIdentifier,
            },
            timeout,
        );

        return {
            cancel: (): void => this.oneWaitress.remove(waiter.id),
            promise: waiter.start().promise,
        };
    }

    //---- ZDO

    // queued, non-InterPAN
    public async sendZdo(
        ieeeAddress: string,
        networkAddress: number,
        clusterId: Zdo.ClusterId,
        payload: Buffer,
        disableResponse: true,
    ): Promise<void>;
    public async sendZdo<K extends keyof ZdoTypes.RequestToResponseMap>(
        ieeeAddress: string,
        networkAddress: number,
        clusterId: K,
        payload: Buffer,
        disableResponse: false,
    ): Promise<ZdoTypes.RequestToResponseMap[K]>;
    public async sendZdo<K extends keyof ZdoTypes.RequestToResponseMap>(
        ieeeAddress: string,
        networkAddress: number,
        clusterId: K,
        payload: Buffer,
        disableResponse: boolean,
    ): Promise<ZdoTypes.RequestToResponseMap[K] | void> {
        return await this.queue.execute(async () => {
            this.checkInterpanLock();

            const clusterName = Zdo.ClusterId[clusterId];
            const messageTag = this.nextZDORequestSequence();
            payload[0] = messageTag;
            const apsFrame: EmberApsFrame = {
                profileId: Zdo.ZDO_PROFILE_ID,
                clusterId,
                sourceEndpoint: Zdo.ZDO_ENDPOINT,
                destinationEndpoint: Zdo.ZDO_ENDPOINT,
                options: DEFAULT_APS_OPTIONS,
                groupId: 0,
                sequence: 0, // set by stack
            };
            let status: SLStatus | undefined;
            let apsSequence: number | undefined;

            if (ZSpec.Utils.isBroadcastAddress(networkAddress)) {
                logger.debug(
                    () => `~~~> [ZDO ${clusterName} BROADCAST to=${networkAddress} messageTag=${messageTag} payload=${payload.toString('hex')}]`,
                    NS,
                );

                [status, apsSequence] = await this.ezsp.ezspSendBroadcast(
                    ZSpec.NULL_NODE_ID, // alias
                    networkAddress,
                    0, // nwkSequence
                    apsFrame,
                    ZDO_REQUEST_RADIUS,
                    messageTag,
                    payload,
                );

                apsFrame.sequence = apsSequence;

                logger.debug(`~~~> [SENT ZDO BROADCAST messageTag=${messageTag} apsSequence=${apsSequence} status=${SLStatus[status]}]`, NS);

                if (status !== SLStatus.OK) {
                    throw new Error(
                        `~x~> [ZDO ${clusterName} BROADCAST to=${networkAddress} messageTag=${messageTag}] Failed to send request with status=${SLStatus[status]}.`,
                    );
                }
            } else {
                logger.debug(
                    () =>
                        `~~~> [ZDO ${clusterName} UNICAST to=${ieeeAddress}:${networkAddress} messageTag=${messageTag} payload=${payload.toString('hex')}]`,
                    NS,
                );

                [status, apsSequence] = await this.ezsp.ezspSendUnicast(
                    EmberOutgoingMessageType.DIRECT,
                    networkAddress,
                    apsFrame,
                    messageTag,
                    payload,
                );
                apsFrame.sequence = apsSequence;

                logger.debug(`~~~> [SENT ZDO UNICAST messageTag=${messageTag} apsSequence=${apsSequence} status=${SLStatus[status]}]`, NS);

                if (status !== SLStatus.OK) {
                    throw new Error(
                        `~x~> [ZDO ${clusterName} UNICAST to=${ieeeAddress}:${networkAddress} messageTag=${messageTag}] Failed to send request with status=${SLStatus[status]}.`,
                    );
                }
            }

            if (!disableResponse) {
                const responseClusterId = Zdo.Utils.getResponseClusterId(clusterId);

                /* istanbul ignore else */
                if (responseClusterId) {
                    return await this.oneWaitress.startWaitingFor(
                        {
                            target: responseClusterId === Zdo.ClusterId.NETWORK_ADDRESS_RESPONSE ? (ieeeAddress as EUI64) : networkAddress,
                            apsFrame,
                            zdoResponseClusterId: responseClusterId,
                        },
                        DEFAULT_REQUEST_TIMEOUT,
                    );
                }
            }
        }, networkAddress);
    }

    // queued, non-InterPAN
    public async permitJoin(seconds: number, networkAddress?: number): Promise<void> {
        const clusterId = Zdo.ClusterId.PERMIT_JOINING_REQUEST;
        const preJoining = async (): Promise<void> => {
            if (seconds) {
                const plaintextKey: SecManKey = {contents: Buffer.from(ZIGBEE_PROFILE_INTEROPERABILITY_LINK_KEY)};
                const impKeyStatus = await this.ezsp.ezspImportTransientKey(ZSpec.BLANK_EUI64, plaintextKey);

                if (impKeyStatus !== SLStatus.OK) {
                    throw new Error(`[ZDO] Failed import transient key with status=${SLStatus[impKeyStatus]}.`);
                }

                const setJPstatus = await this.emberSetJoinPolicy(EmberJoinDecision.USE_PRECONFIGURED_KEY);

                if (setJPstatus !== SLStatus.OK) {
                    throw new Error(`[ZDO] Failed set join policy with status=${SLStatus[setJPstatus]}.`);
                }
            } else {
                if (this.manufacturerCode !== DEFAULT_MANUFACTURER_CODE) {
                    logger.debug(`[WORKAROUND] Reverting coordinator manufacturer code to default.`, NS);
                    await this.ezsp.ezspSetManufacturerCode(DEFAULT_MANUFACTURER_CODE);

                    this.manufacturerCode = DEFAULT_MANUFACTURER_CODE;
                }

                await this.ezsp.ezspClearTransientLinkKeys();

                const setJPstatus = await this.emberSetJoinPolicy(EmberJoinDecision.ALLOW_REJOINS_ONLY);

                if (setJPstatus !== SLStatus.OK) {
                    throw new Error(`[ZDO] Failed set join policy with status=${SLStatus[setJPstatus]}.`);
                }
            }
        };

        if (networkAddress) {
            // specific device that is not `Coordinator`
            await this.queue.execute<void>(async () => {
                this.checkInterpanLock();
                await preJoining();
            });

            // `authentication`: TC significance always 1 (zb specs)
            const zdoPayload = Zdo.Buffalo.buildRequest(this.hasZdoMessageOverhead, clusterId, seconds, 1, []);

            const result = await this.sendZdo(ZSpec.BLANK_EUI64, networkAddress, clusterId, zdoPayload, false);

            /* istanbul ignore next */
            if (!Zdo.Buffalo.checkStatus(result)) {
                // TODO: will disappear once moved upstream
                throw new Zdo.StatusError(result[0]);
            }
        } else {
            // coordinator-only (0), or all
            await this.queue.execute<void>(async () => {
                this.checkInterpanLock();
                await preJoining();
            });

            const status = await this.ezsp.ezspPermitJoining(seconds);

            if (status !== SLStatus.OK) {
                throw new Error(`[ZDO] Failed coordinator permit joining request with status=${SLStatus[status]}.`);
            }

            logger.debug(`Permit joining on coordinator for ${seconds} sec.`, NS);

            // broadcast permit joining ZDO
            if (networkAddress === undefined) {
                // `authentication`: TC significance always 1 (zb specs)
                const zdoPayload = Zdo.Buffalo.buildRequest(this.hasZdoMessageOverhead, clusterId, seconds, 1, []);

                await this.sendZdo(ZSpec.BLANK_EUI64, ZSpec.BroadcastAddress.DEFAULT, clusterId, zdoPayload, true);
            }
        }
    }

    //---- ZCL

    // queued, non-InterPAN
    public async sendZclFrameToEndpoint(
        ieeeAddr: string,
        networkAddress: number,
        endpoint: number,
        zclFrame: Zcl.Frame,
        timeout: number,
        disableResponse: boolean,
        disableRecovery: boolean,
        sourceEndpoint?: number,
    ): Promise<ZclPayload | void> {
        const sourceEndpointInfo = (sourceEndpoint && FIXED_ENDPOINTS.find((epi) => epi.endpoint === sourceEndpoint)) || FIXED_ENDPOINTS[0];
        const command = zclFrame.command;
        let commandResponseId: number | undefined;

        if (command.response !== undefined && disableResponse === false) {
            commandResponseId = command.response;
        } else if (!zclFrame.header.frameControl.disableDefaultResponse) {
            commandResponseId = Zcl.Foundation.defaultRsp.ID;
        }

        const apsFrame: EmberApsFrame = {
            profileId: sourceEndpointInfo.profileId,
            clusterId: zclFrame.cluster.ID,
            sourceEndpoint: sourceEndpoint || FIXED_ENDPOINTS[0].endpoint,
            destinationEndpoint: endpoint,
            options: DEFAULT_APS_OPTIONS,
            groupId: 0,
            sequence: 0, // set by stack
        };

        // don't RETRY if no response expected
        if (commandResponseId === undefined) {
            apsFrame.options &= ~EmberApsOption.RETRY;
        }

        const data = zclFrame.toBuffer();

        return await this.queue.execute<ZclPayload | void>(async () => {
            this.checkInterpanLock();

            logger.debug(
                () => `~~~> [ZCL to=${ieeeAddr}:${networkAddress} apsFrame=${JSON.stringify(apsFrame)} header=${JSON.stringify(zclFrame.header)}]`,
                NS,
            );

            for (let i = 1; i <= QUEUE_MAX_SEND_ATTEMPTS; i++) {
                let status: SLStatus = SLStatus.FAIL;

                try {
                    [status] = await this.ezsp.send(
                        EmberOutgoingMessageType.DIRECT,
                        networkAddress,
                        apsFrame,
                        data,
                        0, // alias
                        0, // alias seq
                    );
                } catch (error) {
                    /* istanbul ignore else */
                    if (error instanceof EzspError) {
                        switch (error.code) {
                            case EzspStatus.NO_TX_SPACE: {
                                status = SLStatus.BUSY;
                                break;
                            }
                            case EzspStatus.NOT_CONNECTED: {
                                status = SLStatus.NETWORK_DOWN;
                                break;
                            }
                        }
                    }
                }

                // `else if` order matters
                if (status === SLStatus.OK) {
                    break;
                } else if (disableRecovery || i == QUEUE_MAX_SEND_ATTEMPTS) {
                    throw new Error(
                        `~x~> [ZCL to=${ieeeAddr}:${networkAddress} apsFrame=${JSON.stringify(apsFrame)}] Failed to send request with status=${SLStatus[status]}.`,
                    );
                } else if (status === SLStatus.ZIGBEE_MAX_MESSAGE_LIMIT_REACHED || status === SLStatus.BUSY) {
                    await wait(QUEUE_BUSY_DEFER_MSEC);
                } else if (status === SLStatus.NETWORK_DOWN) {
                    await wait(QUEUE_NETWORK_DOWN_DEFER_MSEC);
                } else {
                    throw new Error(
                        `~x~> [ZCL to=${ieeeAddr}:${networkAddress} apsFrame=${JSON.stringify(apsFrame)}] Failed to send request with status=${SLStatus[status]}.`,
                    );
                }

                logger.debug(
                    `~x~> [ZCL to=${ieeeAddr}:${networkAddress}] Failed to send request attempt ${i}/${QUEUE_MAX_SEND_ATTEMPTS} with status=${SLStatus[status]}.`,
                    NS,
                );
            }

            if (commandResponseId !== undefined) {
                // NOTE: aps sequence number will have been set by send function
                const result = await this.oneWaitress.startWaitingFor<ZclPayload>(
                    {
                        target: networkAddress,
                        apsFrame,
                        zclSequence: zclFrame.header.transactionSequenceNumber,
                        commandIdentifier: commandResponseId,
                    },
                    timeout,
                );

                return result;
            }
        }, networkAddress);
    }

    // queued, non-InterPAN
    public async sendZclFrameToGroup(groupID: number, zclFrame: Zcl.Frame, sourceEndpoint?: number): Promise<void> {
        const sourceEndpointInfo = (sourceEndpoint && FIXED_ENDPOINTS.find((epi) => epi.endpoint === sourceEndpoint)) || FIXED_ENDPOINTS[0];
        const apsFrame: EmberApsFrame = {
            profileId: sourceEndpointInfo.profileId,
            clusterId: zclFrame.cluster.ID,
            sourceEndpoint: sourceEndpoint || FIXED_ENDPOINTS[0].endpoint,
            destinationEndpoint: 0xff,
            options: DEFAULT_APS_OPTIONS,
            groupId: groupID,
            sequence: 0, // set by stack
        };
        const data = zclFrame.toBuffer();

        return await this.queue.execute<void>(async () => {
            this.checkInterpanLock();

            logger.debug(() => `~~~> [ZCL GROUP apsFrame=${JSON.stringify(apsFrame)} header=${JSON.stringify(zclFrame.header)}]`, NS);

            // eslint-disable-next-line @typescript-eslint/no-unused-vars
            const [status, messageTag] = await this.ezsp.send(
                EmberOutgoingMessageType.MULTICAST,
                groupID, // not used with MULTICAST
                apsFrame,
                data,
                0, // alias
                0, // alias seq
            );

            if (status !== SLStatus.OK) {
                throw new Error(`~x~> [ZCL GROUP groupId=${groupID}] Failed to send with status=${SLStatus[status]}.`);
            }

            // NOTE: since ezspMessageSentHandler could take a while here, we don't block, it'll just be logged if the delivery failed
            await wait(QUEUE_BUSY_DEFER_MSEC);
        });
    }

    // queued, non-InterPAN
    public async sendZclFrameToAll(
        endpoint: number,
        zclFrame: Zcl.Frame,
        sourceEndpoint: number,
        destination: ZSpec.BroadcastAddress,
    ): Promise<void> {
        const sourceEndpointInfo = FIXED_ENDPOINTS.find((epi) => epi.endpoint === sourceEndpoint) ?? FIXED_ENDPOINTS[0];
        const apsFrame: EmberApsFrame = {
            profileId: sourceEndpointInfo.profileId,
            clusterId: zclFrame.cluster.ID,
            sourceEndpoint,
            destinationEndpoint: endpoint,
            options: DEFAULT_APS_OPTIONS,
            groupId: destination,
            sequence: 0, // set by stack
        };
        const data = zclFrame.toBuffer();

        return await this.queue.execute<void>(async () => {
            this.checkInterpanLock();

            logger.debug(() => `~~~> [ZCL BROADCAST apsFrame=${JSON.stringify(apsFrame)} header=${JSON.stringify(zclFrame.header)}]`, NS);
            // eslint-disable-next-line @typescript-eslint/no-unused-vars
            const [status, messageTag] = await this.ezsp.send(
                EmberOutgoingMessageType.BROADCAST,
                destination,
                apsFrame,
                data,
                0, // alias
                0, // alias seq
            );

            if (status !== SLStatus.OK) {
                throw new Error(`~x~> [ZCL BROADCAST destination=${destination}] Failed to send with status=${SLStatus[status]}.`);
            }

            // NOTE: since ezspMessageSentHandler could take a while here, we don't block, it'll just be logged if the delivery failed
            await wait(QUEUE_BUSY_DEFER_MSEC);
        });
    }

    //---- InterPAN for Touchlink
    // XXX: There might be a better way to handle touchlink with ZLL ezsp functions, but I don't have any device to test so, didn't look into it...
    // TODO: check all this touchlink/interpan stuff

    // queued
    public async setChannelInterPAN(channel: number): Promise<void> {
        return await this.queue.execute<void>(async () => {
            this.interpanLock = true;
            const status = await this.ezsp.ezspSetLogicalAndRadioChannel(channel);

            if (status !== SLStatus.OK) {
                this.interpanLock = false; // XXX: ok?
                throw new Error(`Failed to set InterPAN channel to '${channel}' with status=${SLStatus[status]}.`);
            }
        });
    }

    // queued
    public async sendZclFrameInterPANToIeeeAddr(zclFrame: Zcl.Frame, ieeeAddress: string): Promise<void> {
        return await this.queue.execute<void>(async () => {
            const msgBuffalo = new EzspBuffalo(Buffer.alloc(MAXIMUM_INTERPAN_LENGTH));

            // cache-enabled getters
            const sourcePanId = await this.emberGetPanId();
            const sourceEui64 = await this.emberGetEui64();

            msgBuffalo.writeUInt16(LONG_DEST_FRAME_CONTROL | MAC_ACK_REQUIRED); // macFrameControl
            msgBuffalo.writeUInt8(0); // sequence Skip Sequence number, stack sets the sequence number.
            msgBuffalo.writeUInt16(ZSpec.INVALID_PAN_ID); // destPanId
            msgBuffalo.writeIeeeAddr(ieeeAddress); // destAddress (longAddress)
            msgBuffalo.writeUInt16(sourcePanId); // sourcePanId
            msgBuffalo.writeIeeeAddr(sourceEui64); // sourceAddress
            msgBuffalo.writeUInt16(STUB_NWK_FRAME_CONTROL); // nwkFrameControl
            msgBuffalo.writeUInt8(EmberInterpanMessageType.UNICAST | INTERPAN_APS_FRAME_TYPE); // apsFrameControl
            msgBuffalo.writeUInt16(zclFrame.cluster.ID);
            msgBuffalo.writeUInt16(ZSpec.TOUCHLINK_PROFILE_ID);

            logger.debug(() => `~~~> [ZCL TOUCHLINK to=${ieeeAddress} header=${JSON.stringify(zclFrame.header)}]`, NS);
            const status = await this.ezsp.ezspSendRawMessage(
                Buffer.concat([msgBuffalo.getWritten(), zclFrame.toBuffer()]),
                EmberTransmitPriority.NORMAL,
                true,
            );

            if (status !== SLStatus.OK) {
                throw new Error(`~x~> [ZCL TOUCHLINK to=${ieeeAddress}] Failed to send with status=${SLStatus[status]}.`);
            }

            // NOTE: can use ezspRawTransmitCompleteHandler if needed here
        });
    }

    // queued
    public async sendZclFrameInterPANBroadcast(zclFrame: Zcl.Frame, timeout: number): Promise<ZclPayload> {
        const command = zclFrame.command;

        if (command.response === undefined) {
            throw new Error(`Command '${command.name}' has no response, cannot wait for response.`);
        }

        const endpoint = FIXED_ENDPOINTS[0].endpoint;
        // just for waitress
        const apsFrame: EmberApsFrame = {
            profileId: ZSpec.TOUCHLINK_PROFILE_ID,
            clusterId: zclFrame.cluster.ID,
            sourceEndpoint: endpoint, // arbitrary since not sent over-the-air
            destinationEndpoint: endpoint,
            options: EmberApsOption.NONE,
            groupId: ZSpec.BroadcastAddress.SLEEPY,
            sequence: 0, // set by stack
        };

        return await this.queue.execute<ZclPayload>(async () => {
            const msgBuffalo = new EzspBuffalo(Buffer.alloc(MAXIMUM_INTERPAN_LENGTH));

            // cache-enabled getters
            const sourcePanId = await this.emberGetPanId();
            const sourceEui64 = await this.emberGetEui64();

            msgBuffalo.writeUInt16(SHORT_DEST_FRAME_CONTROL); // macFrameControl
            msgBuffalo.writeUInt8(0); // sequence Skip Sequence number, stack sets the sequence number.
            msgBuffalo.writeUInt16(ZSpec.INVALID_PAN_ID); // destPanId
            msgBuffalo.writeUInt16(apsFrame.groupId); // destAddress (longAddress)
            msgBuffalo.writeUInt16(sourcePanId); // sourcePanId
            msgBuffalo.writeIeeeAddr(sourceEui64); // sourceAddress
            msgBuffalo.writeUInt16(STUB_NWK_FRAME_CONTROL); // nwkFrameControl
            msgBuffalo.writeUInt8(EmberInterpanMessageType.BROADCAST | INTERPAN_APS_FRAME_TYPE); // apsFrameControl
            msgBuffalo.writeUInt16(apsFrame.clusterId);
            msgBuffalo.writeUInt16(apsFrame.profileId);

            const data = Buffer.concat([msgBuffalo.getWritten(), zclFrame.toBuffer()]);

            logger.debug(() => `~~~> [ZCL TOUCHLINK BROADCAST header=${JSON.stringify(zclFrame.header)}]`, NS);
            const status = await this.ezsp.ezspSendRawMessage(data, EmberTransmitPriority.NORMAL, true);

            if (status !== SLStatus.OK) {
                throw new Error(`~x~> [ZCL TOUCHLINK BROADCAST] Failed to send with status=${SLStatus[status]}.`);
            }

            // NOTE: can use ezspRawTransmitCompleteHandler if needed here

            const result = await this.oneWaitress.startWaitingFor<ZclPayload>(
                {
                    target: undefined,
                    apsFrame: apsFrame,
                    zclSequence: zclFrame.header.transactionSequenceNumber,
                    commandIdentifier: command.response,
                },
                timeout,
            );

            return result;
        });
    }

    // queued
    public async restoreChannelInterPAN(): Promise<void> {
        return await this.queue.execute<void>(async () => {
            const status = await this.ezsp.ezspSetLogicalAndRadioChannel(this.networkOptions.channelList[0]);

            if (status !== SLStatus.OK) {
                throw new Error(`Failed to restore InterPAN channel to '${this.networkOptions.channelList[0]}' with status=${SLStatus[status]}.`);
            }

            // let adapter settle down
            await wait(QUEUE_NETWORK_DOWN_DEFER_MSEC);

            this.interpanLock = false;
        });
    }

    //-- END Adapter implementation

    private checkInterpanLock(): void {
        if (this.interpanLock) {
            throw new Error(`[INTERPAN MODE] Cannot execute non-InterPAN commands.`);
        }
    }
}<|MERGE_RESOLUTION|>--- conflicted
+++ resolved
@@ -5,13 +5,8 @@
 import equals from 'fast-deep-equal/es6';
 
 import {Adapter, TsType} from '../..';
-<<<<<<< HEAD
-import {Backup} from '../../../models';
-import {Queue, Wait} from '../../../utils';
-=======
 import {Backup, UnifiedBackupStorage} from '../../../models';
 import {BackupUtils, Queue, wait} from '../../../utils';
->>>>>>> 6fde32ff
 import {logger} from '../../../utils/logger';
 import * as ZSpec from '../../../zspec';
 import {EUI64, ExtendedPanId, NodeId, PanId} from '../../../zspec/tstypes';
@@ -823,57 +818,6 @@
             throw new Error(
                 `[INIT TC] Failed to set EzspPolicyId TC_KEY_REQUEST_POLICY to ALLOW_TC_KEY_REQUESTS_AND_SEND_CURRENT_KEY with status=${SLStatus[status]}.`,
             );
-<<<<<<< HEAD
-=======
-
-            const [npStatus, nodeType, netParams] = await this.ezsp.ezspGetNetworkParameters();
-
-            logger.debug(() => `[INIT TC] Current adapter network: nodeType=${EmberNodeType[nodeType]} params=${JSON.stringify(netParams)}`, NS);
-
-            if (
-                npStatus === SLStatus.OK &&
-                nodeType === EmberNodeType.COORDINATOR &&
-                this.networkOptions.panID === netParams.panId &&
-                equals(this.networkOptions.extendedPanID, netParams.extendedPanId)
-            ) {
-                // config matches adapter so far, no error, we can check the network key
-                const context = initSecurityManagerContext();
-                context.coreKeyType = SecManKeyType.NETWORK;
-                context.keyIndex = 0;
-                const [nkStatus, networkKey] = await this.ezsp.ezspExportKey(context);
-
-                if (nkStatus !== SLStatus.OK) {
-                    throw new Error(`[INIT TC] Failed to export Network Key with status=${SLStatus[nkStatus]}.`);
-                }
-
-                // config doesn't match adapter anymore
-                if (!networkKey.contents.equals(configNetworkKey)) {
-                    action = NetworkInitAction.LEAVE;
-                }
-            } else {
-                // config doesn't match adapter
-                action = NetworkInitAction.LEAVE;
-            }
-
-            if (action === NetworkInitAction.LEAVE) {
-                logger.info(`[INIT TC] Adapter network does not match config. Leaving network...`, NS);
-                const leaveStatus = await this.ezsp.ezspLeaveNetwork();
-
-                if (leaveStatus !== SLStatus.OK) {
-                    throw new Error(`[INIT TC] Failed leave network request with status=${SLStatus[leaveStatus]}.`);
-                }
-
-                await this.oneWaitress.startWaitingForEvent(
-                    {eventName: OneWaitressEvents.STACK_STATUS_NETWORK_DOWN},
-                    DEFAULT_NETWORK_REQUEST_TIMEOUT,
-                    '[INIT TC] Leave network',
-                );
-
-                await wait(200); // settle down
-
-                action = NetworkInitAction.LEFT;
-            }
->>>>>>> 6fde32ff
         }
 
         /* istanbul ignore next */
