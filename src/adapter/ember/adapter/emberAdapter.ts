--- conflicted
+++ resolved
@@ -1,12 +1,6 @@
-<<<<<<< HEAD
-import {randomBytes} from 'crypto';
-import {readFileSync} from 'fs';
-import path from 'path';
-=======
 import {randomBytes} from 'node:crypto';
-import {existsSync, readFileSync, renameSync} from 'node:fs';
+import {readFileSync} from 'node:fs';
 import path from 'node:path';
->>>>>>> b23e10a9
 
 import equals from 'fast-deep-equal/es6';
 
