--- conflicted
+++ resolved
@@ -7776,13 +7776,7 @@
             /**
              * Gateway connection status (bidirectional)
              */
-<<<<<<< HEAD
             mcuGatewayConnectionStatus: {ID: 0x25, parameters: [{name: "payloadSize", type: DataType.UINT16, max: 0xffff}]},
-=======
-            mcuGatewayConnectionStatus: {
-                ID: 0x25,
-                parameters: [{name: "payloadSize", type: DataType.UINT16}],
-            },
 
             /**
              * Device can request weather forecast information and expects response respecting given parameters.
@@ -7795,7 +7789,6 @@
                 ID: 0x60,
                 parameters: [{name: "payload", type: BuffaloZclDataType.BUFFER}],
             },
->>>>>>> 8fbc1eb5
         },
     },
     manuSpecificLumi: {
