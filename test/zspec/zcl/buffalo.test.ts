--- conflicted
+++ resolved
@@ -167,13 +167,6 @@
     });
 
     it.each([
-<<<<<<< HEAD
-        [
-            "octectStr",
-            {value: undefined, types: [Zcl.DataType.OCTET_STR]},
-            {written: 0xff, valueRead: Buffer.from([]), position: 1, write: "writeUInt8", read: "readUInt8"},
-        ],
-=======
         // ["boolean", {value: Number.NaN, types: [Zcl.DataType.BOOLEAN]}, {written: 0xff, position: 1, write: "writeUInt8", read: "readUInt8"}],
         // [
         //     "uint8-like",
@@ -230,7 +223,6 @@
         //     {value: undefined, types: [Zcl.DataType.OCTET_STR]},
         //     {written: 0xff, valueRead: Buffer.from([]), position: 1, write: "writeUInt8", read: "readUInt8"},
         // ],
->>>>>>> 50397c91
         [
             "longOctectStr",
             {value: undefined, types: [Zcl.DataType.LONG_OCTET_STR]},
@@ -288,6 +280,59 @@
             expect(readSpy).toHaveBeenCalledTimes(1);
             expect(buffalo.getPosition()).toStrictEqual(expected.position);
         }
+    });
+
+    it.each([
+        ["int8-like", {value: Number.NaN, type: Zcl.DataType.INT8}, {written: -0x80, position: 1, write: "writeInt8", read: "readInt8"}],
+        ["int16-like", {value: Number.NaN, type: Zcl.DataType.INT16}, {written: -0x8000, position: 2, write: "writeInt16", read: "readInt16"}],
+        ["int24-like", {value: Number.NaN, type: Zcl.DataType.INT24}, {written: -0x800000, position: 3, write: "writeInt24", read: "readInt24"}],
+        ["int32-like", {value: Number.NaN, type: Zcl.DataType.INT32}, {written: -0x80000000, position: 4, write: "writeInt32", read: "readInt32"}],
+        ["int40-like", {value: Number.NaN, type: Zcl.DataType.INT40}, {written: -0x8000000000, position: 5, write: "writeInt40", read: "readInt40"}],
+        [
+            "int48-like",
+            {value: Number.NaN, type: Zcl.DataType.INT48},
+            {written: -0x800000000000, position: 6, write: "writeInt48", read: "readInt48"},
+        ],
+        [
+            "int56-like",
+            {value: undefined, type: Zcl.DataType.INT56},
+            {written: -0x80000000000000n, position: 7, write: "writeInt56", read: "readInt56"},
+        ],
+        [
+            "int64-like",
+            {value: undefined, type: Zcl.DataType.INT64},
+            {written: -0x8000000000000000n, position: 8, write: "writeInt64", read: "readInt64"},
+        ],
+    ])("Writes & Reads signed non-value for %s", (_name, payload, expected) => {
+        const buffer = Buffer.alloc(255);
+        const buffalo = new BuffaloZcl(buffer);
+        const writeSpy = vi.spyOn(buffalo, expected.write as keyof BuffaloZcl);
+        const readSpy = vi.spyOn(buffalo, expected.read as keyof BuffaloZcl);
+
+        buffalo.write(payload.type, payload.value, {});
+        expect(writeSpy).toHaveBeenCalledTimes(1);
+        expect(buffalo.getPosition()).toStrictEqual(expected.position);
+        const expectedWrittenBuf = Buffer.alloc(expected.position);
+
+        if (typeof expected.written === "bigint") {
+            if (expected.position === 7) {
+                const unsignedValue = expected.written < 0n ? (1n << 56n) + expected.written : expected.written;
+                expectedWrittenBuf.writeUIntLE(Number(unsignedValue & 0xffffffffffffn), 0, 6);
+                expectedWrittenBuf.writeUInt8(Number(unsignedValue >> 48n), 0 + 6);
+            } else {
+                expectedWrittenBuf.writeBigInt64LE(expected.written, 0);
+            }
+        } else {
+            expectedWrittenBuf.writeIntLE(expected.written, 0, expected.position);
+        }
+
+        expect(buffalo.getWritten()).toStrictEqual(expectedWrittenBuf);
+
+        buffalo.setPosition(0);
+
+        expect(buffalo.read(payload.type, {})).toStrictEqual("valueRead" in expected ? expected.valueRead : payload.value);
+        expect(readSpy).toHaveBeenCalledTimes(1);
+        expect(buffalo.getPosition()).toStrictEqual(expected.position);
     });
 
     it("Reads whole buffer without length option", () => {
